--- conflicted
+++ resolved
@@ -49,9 +49,7 @@
 import {cacheOptDefaults, cacheTTLDefaults, filterCriteriaDefault} from "./Common/defaults";
 import objectHash from "object-hash";
 import {AuthorCriteria, AuthorOptions} from "./Author/Author";
-<<<<<<< HEAD
 import {createDatabaseConfig, createDatabaseConnection} from "./Utils/databaseUtils";
-=======
 import path from 'path';
 import {
     JsonOperatorConfigDocument,
@@ -63,7 +61,6 @@
 import {SimpleError} from "./Utils/Errors";
 import {ErrorWithCause} from "pony-cause";
 import {RunStructuredJson} from "./Run";
->>>>>>> 935d9836
 
 export interface ConfigBuilderOptions {
     logger: Logger,
@@ -714,14 +711,11 @@
             stream = {},
         } = {},
         caching: opCache,
-<<<<<<< HEAD
+        userAgent,
         databaseConfig: {
             connection: dbConnection = 'sqljs',
             migrations = {},
         } = {},
-=======
-        userAgent,
->>>>>>> 935d9836
         web: {
             port = 8085,
             maxLogs = 200,
@@ -793,185 +787,27 @@
         }
     }
 
-<<<<<<< HEAD
-    const loggingOptions = {
-        level,
-        path
-    };
-
-    const logger = getLogger(loggingOptions);
-
-    const dbConfig = createDatabaseConfig(dbConnection);
-
-    const database = await createDatabaseConnection(dbConfig);
-
-    let hydratedBots: BotInstanceConfig[] = bots.map(x => {
-        const {
-            name: botName,
-            filterCriteriaDefaults = filterCriteriaDefault,
-            polling: {
-                sharedMod,
-                shared = [],
-                stagger,
-                limit = 100,
-                interval = 30,
-            } = {},
-            queue: {
-                maxWorkers = 1,
-            } = {},
-            caching,
-            nanny: {
-                softLimit = 250,
-                hardLimit = 50
-            } = {},
-            snoowrap = snoowrapOp,
-            credentials = {},
-            subreddits: {
-                names = [],
-                exclude = [],
-                wikiConfig = 'botconfig/contextbot',
-                dryRun,
-                heartbeatInterval = 300,
-            } = {},
-        } = x;
-
-        let botCache: StrongCache;
-        let botActionedEventsDefault: number;
-
-        if (caching === undefined) {
-
-            botCache = {
-                ...cacheTTLDefaults,
-                actionedEventsDefault: opActionedEventsDefault,
-                actionedEventsMax: opActionedEventsMax,
-                provider: {...defaultProvider}
-            };
-        } else {
-            const {
-                provider,
-                actionedEventsMax = opActionedEventsMax,
-                actionedEventsDefault = opActionedEventsDefault,
-                ...restConfig
-            } = caching;
-
-            botActionedEventsDefault = actionedEventsDefault;
-            if (actionedEventsMax !== undefined) {
-                botActionedEventsDefault = Math.min(actionedEventsDefault, actionedEventsMax);
-            }
-
-            if (typeof provider === 'string') {
-                botCache = {
-                    ...cacheTTLDefaults,
-                    ...restConfig,
-                    actionedEventsDefault: botActionedEventsDefault,
-                    provider: {
-                        store: provider as CacheProvider,
-                        ...cacheOptDefaults
-                    }
-                }
-            } else {
-                const {ttl = 60, max = 500, store = 'memory', ...rest} = provider || {};
-                botCache = {
-                    ...cacheTTLDefaults,
-                    ...restConfig,
-                    actionedEventsDefault: botActionedEventsDefault,
-                    actionedEventsMax,
-                    provider: {
-                        store,
-                        ...cacheOptDefaults,
-                        ...rest,
-                    },
-                }
-            }
-        }
-
-        let botCreds: BotCredentialsConfig;
-
-        if((credentials as any).clientId !== undefined) {
-            const creds = credentials as RedditCredentials;
-            const {
-                clientId: ci,
-                clientSecret: cs,
-                ...restCred
-            } = creds;
-            botCreds = {
-                reddit: {
-                        clientId: (ci as string),
-                        clientSecret: (cs as string),
-                        ...restCred,
-                }
-            }
-        } else {
-            const creds = credentials as BotCredentialsJsonConfig;
-            const {
-                reddit: {
-                    clientId: ci,
-                    clientSecret: cs,
-                    ...restRedditCreds
-                },
-                ...rest
-            } = creds;
-            botCreds = {
-                reddit: {
-                    clientId: (ci as string),
-                    clientSecret: (cs as string),
-                    ...restRedditCreds,
-                },
-                ...rest
-            }
-        }
-
-        if (botCache.provider.prefix === undefined || botCache.provider.prefix === defaultProvider.prefix) {
-            // need to provide unique prefix to bot
-            botCache.provider.prefix = buildCachePrefix([botCache.provider.prefix, 'bot', (botName || objectHash.sha1(botCreds))]);
-        }
-
-        let realShared = shared === true ? ['unmoderated','modqueue','newComm','newSub'] : shared;
-        if(sharedMod === true) {
-            realShared.push('unmoderated');
-            realShared.push('modqueue');
-        }
-
-        return {
-            name: botName,
-            snoowrap,
-            filterCriteriaDefaults,
-            subreddits: {
-                names,
-                exclude,
-                wikiConfig,
-                heartbeatInterval,
-                dryRun,
-            },
-            credentials: botCreds,
-            database,
-            caching: botCache,
-            polling: {
-                shared: [...new Set(realShared)] as PollOn[],
-                stagger,
-                limit,
-                interval,
-            },
-            queue: {
-                maxWorkers,
-            },
-            nanny: {
-                softLimit,
-                hardLimit
-            }
-        }
-=======
     const defaultOperators = typeof name === 'string' ? [name] : name;
 
     const {
         dirname = path,
         ...fileRest
     } = file;
->>>>>>> 935d9836
 
      const defaultWebCredentials = {
          redirectUri: 'http://localhost:8085/callback'
      };
+
+    // const loggingOptions = {
+    //     level,
+    //     path
+    // };
+    //
+    // const logger = getLogger(loggingOptions);
+
+    const dbConfig = createDatabaseConfig(dbConnection);
+
+    const database = await createDatabaseConnection(dbConfig);
 
 
     const config: OperatorConfig = {
@@ -980,15 +816,6 @@
             name: defaultOperators,
             display,
         },
-<<<<<<< HEAD
-        logging: loggingOptions,
-        caching: cache,
-        databaseConfig: {
-            connection: dbConfig,
-            migrations,
-        },
-        database,
-=======
         logging: {
             level,
             file: {
@@ -1007,8 +834,12 @@
         },
         caching: cache,
         snoowrap: snoowrapOp,
+        database,
+        databaseConfig: {
+            connection: dbConfig,
+            migrations,
+        },
         userAgent,
->>>>>>> 935d9836
         web: {
             port,
             caching: {
@@ -1050,6 +881,7 @@
             provider: defaultProvider,
         } = {},
         userAgent,
+        database,
     } = opConfig;
     const {
         name: botName,
@@ -1186,6 +1018,7 @@
         flowControlDefaults,
         filterCriteriaDefaults,
         postCheckBehaviorDefaults,
+        database,
         subreddits: {
             names,
             exclude,

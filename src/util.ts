--- conflicted
+++ resolved
@@ -1624,11 +1624,7 @@
  * Cached activities lose type information when deserialized so need to check properties as well to see if the object is the shape of a Submission
  * */
 export const isSubmission = (value: any) => {
-<<<<<<< HEAD
     return value instanceof Submission || (value.id !== undefined && value.id.includes('t3_')) || value.domain !== undefined;
-=======
-    return value instanceof Submission || value.name.includes('t3_');
->>>>>>> 88bafbc1
 }
 
 export const asSubmission = (value: any): value is Submission => {
@@ -2127,7 +2123,6 @@
     } while (cursor !== '0');
 }
 
-<<<<<<< HEAD
 export const mergeFilters = (objectConfig: any, filterDefs: FilterCriteriaDefaults | undefined): [AuthorOptions, TypedActivityStates] => {
     const {authorIs: aisVal = {}, itemIs: iisVal = []} = objectConfig || {};
     const authorIs = aisVal as AuthorOptions;
@@ -2179,12 +2174,12 @@
     }
 
     return formattedResult;
-=======
+}
+
 export const getUserAgent = (val: string, fragment?: string) => {
     return `${replaceApplicationIdentifier(val, fragment)} (developed by /u/FoxxMD)`;
 }
 
 export const replaceApplicationIdentifier = (val: string, fragment?: string) => {
     return val.replace('{VERSION}', `v${VERSION}`).replace('{FRAG}', (fragment !== undefined ? `-${fragment}` : ''));
->>>>>>> 88bafbc1
 }
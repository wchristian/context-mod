import Snoowrap, {Listing} from "snoowrap";
import {Subreddit} from "snoowrap/dist/objects";
import {parseSubredditName} from "../util";

// const proxyFactory = (endpoint: string) => {
//     return class ProxiedSnoowrap extends Snoowrap {
//         rawRequest(options: any) {
//             // send all requests through a proxy
//             return super.rawRequest(Object.assign(options, {
//                 proxy: endpoint,
//                 tunnel: false
//             }))
//         }
//     }
// }

export class ExtendedSnoowrap extends Snoowrap {
    /**
     * https://www.reddit.com/r/redditdev/comments/jfltfx/comment/g9le48w/?utm_source=reddit&utm_medium=web2x&context=3
     * */
    async getManySubreddits(subs: (Subreddit | string)[]): Promise<Listing<Subreddit>> {
        // parse all names
        const names = subs.map(x => {
            if(typeof x !== 'string') {
                return x.display_name;
            }
            try {
                return parseSubredditName(x);
            } catch (err: any) {
                return x;
            }
        });

        return await this.oauthRequest({uri: '/api/info', method: 'get', qs: { sr_name: names.join(',')}}) as Listing<Subreddit>;
    }

<<<<<<< HEAD

=======
>>>>>>> 1c9ed41e
    async assignUserFlairByTemplateId(options: { flairTemplateId: string, username: string, subredditName: string }): Promise<any> {
        return await this.oauthRequest({
            uri: `/r/${options.subredditName}/api/selectflair`,
            method: 'post',
            form: {
                api_type: 'json',
                name: options.username,
                flair_template_id: options.flairTemplateId,
            }
        });
    }
}

export class RequestTrackingSnoowrap extends ExtendedSnoowrap {
    requestCount: number = 0;

    oauthRequest(...args: any) {
        // send all requests through a proxy
        if(args[1] === undefined || args[1] === 1) {
            this.requestCount++;
        }
        // @ts-ignore
        return super.oauthRequest(...args);
    }
}

export class ProxiedSnoowrap extends RequestTrackingSnoowrap {
    proxyEndpoint: string;

    constructor(args: any) {
        super(args);
        const {proxy} = args;
        this.proxyEndpoint = proxy;
    }

    rawRequest(options: any) {
        // send all requests through a proxy
        return super.rawRequest(Object.assign(options, {
            proxy: this.proxyEndpoint,
            tunnel: false
        }))
    }
}<|MERGE_RESOLUTION|>--- conflicted
+++ resolved
@@ -34,10 +34,6 @@
         return await this.oauthRequest({uri: '/api/info', method: 'get', qs: { sr_name: names.join(',')}}) as Listing<Subreddit>;
     }
 
-<<<<<<< HEAD
-
-=======
->>>>>>> 1c9ed41e
     async assignUserFlairByTemplateId(options: { flairTemplateId: string, username: string, subredditName: string }): Promise<any> {
         return await this.oauthRequest({
             uri: `/r/${options.subredditName}/api/selectflair`,

import {labelledFormat, logLevels, mergeArr} from "../util";
import winston, {Logger} from "winston";
import {DuplexTransport} from "winston-duplex";
<<<<<<< HEAD
import { WinstonAdaptor } from 'typeorm-logger-adaptor/logger/winston';
import {LoggerOptions} from 'typeorm';
=======
import {LoggerFactoryOptions} from "../Common/interfaces";
import process from "process";
import path from "path";
>>>>>>> 935d9836

const {transports} = winston;

export const getLogger = (options: LoggerFactoryOptions, name = 'app'): Logger => {
    if(!winston.loggers.has(name)) {
        const {
            level,
            additionalTransports = [],
            defaultLabel = 'App',
            file: {
                dirname,
                ...fileRest
            },
            console,
            stream
        } = options || {};

        const consoleTransport = new transports.Console({
            ...console,
            handleExceptions: true,
            handleRejections: true,
        });

        const myTransports = [
            consoleTransport,
            new DuplexTransport({
                stream: {
                    transform(chunk,e, cb) {
                        cb(null, chunk);
                    },
                    objectMode: true,
                },
                name: 'duplex',
                handleExceptions: true,
                handleRejections: true,
                ...stream,
                dump: false,
            }),
            ...additionalTransports,
        ];

        if (dirname !== undefined && dirname !== '' && dirname !== null) {

            let realDir: string | undefined;
            if(typeof dirname === 'boolean') {
                if(!dirname) {
                    realDir = undefined;
                } else {
                    realDir = path.resolve(__dirname, '../../logs')
                }
            } else if(dirname === 'true') {
                realDir = path.resolve(__dirname, '../../logs')
            } else if(dirname === 'false') {
                realDir = undefined;
            } else {
                realDir = dirname;
            }

            const rotateTransport = new winston.transports.DailyRotateFile({
                createSymlink: true,
                symlinkName: 'contextBot-current.log',
                filename: 'contextBot-%DATE%.log',
                datePattern: 'YYYY-MM-DD',
                maxSize: '5m',
                dirname: realDir,
                ...fileRest,
                handleExceptions: true,
                handleRejections: true,
            });
            // @ts-ignore
            myTransports.push(rotateTransport);
        }

        const loggerOptions = {
            level: level || 'info',
            format: labelledFormat(defaultLabel),
            transports: myTransports,
            levels: logLevels,
        };

        winston.loggers.add(name, loggerOptions);
    }

    return winston.loggers.get(name);
}

export const getDatabaseLogger = (options: any, name = 'app', typeOptions: LoggerOptions) => {
    const logger = getLogger(options, name);
    const dbLogger = logger.child({leaf: 'Database'}, mergeArr);
    return new WinstonAdaptor(dbLogger, typeOptions)
};<|MERGE_RESOLUTION|>--- conflicted
+++ resolved
@@ -1,14 +1,11 @@
 import {labelledFormat, logLevels, mergeArr} from "../util";
 import winston, {Logger} from "winston";
 import {DuplexTransport} from "winston-duplex";
-<<<<<<< HEAD
 import { WinstonAdaptor } from 'typeorm-logger-adaptor/logger/winston';
 import {LoggerOptions} from 'typeorm';
-=======
 import {LoggerFactoryOptions} from "../Common/interfaces";
 import process from "process";
 import path from "path";
->>>>>>> 935d9836
 
 const {transports} = winston;
 

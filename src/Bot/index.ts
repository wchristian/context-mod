import Snoowrap, {Comment, Submission, Subreddit} from "snoowrap";
import {Logger} from "winston";
import dayjs, {Dayjs} from "dayjs";
import {Duration} from "dayjs/plugin/duration";
import EventEmitter from "events";
import {
    BotInstanceConfig,
    FilterCriteriaDefaults,
    Invokee, LogInfo,
    PAUSED,
    PollOn,
    RUNNING,
    STOPPED,
    SYSTEM,
    USER
} from "../Common/interfaces";
import {
    createRetryHandler,
    formatNumber, getExceptionMessage, getUserAgent,
    mergeArr,
    parseBool,
    parseDuration, parseMatchMessage,
    parseSubredditName, RetryOptions,
    sleep,
    snooLogWrapper
} from "../util";
import {Manager} from "../Subreddit/Manager";
import {ExtendedSnoowrap, ProxiedSnoowrap} from "../Utils/SnoowrapClients";
import {CommentStream, ModQueueStream, SPoll, SubmissionStream, UnmoderatedStream} from "../Subreddit/Streams";
import {BotResourcesManager} from "../Subreddit/SubredditResources";
import LoggedError from "../Utils/LoggedError";
import pEvent from "p-event";
import {SimpleError, isRateLimitError, isRequestError, isScopeError, isStatusError, CMError} from "../Utils/Errors";
import {ErrorWithCause} from "pony-cause";


class Bot {

    client!: ExtendedSnoowrap;
    logger!: Logger;
    logs: LogInfo[] = [];
    wikiLocation: string;
    dryRun?: true | undefined;
    running: boolean = false;
    subreddits: string[];
    excludeSubreddits: string[];
    filterCriteriaDefaults?: FilterCriteriaDefaults
    subManagers: Manager[] = [];
    heartbeatInterval: number;
    nextHeartbeat: Dayjs = dayjs();
    heartBeating: boolean = false;

    softLimit: number | string = 250;
    hardLimit: number | string = 50;
    nannyMode?: 'soft' | 'hard';
    nannyRunning: boolean = false;
    nextNannyCheck: Dayjs = dayjs().add(10, 'second');
    sharedStreamRetryHandler: Function;
    nannyRetryHandler: Function;
    managerRetryHandler: Function;
    nextExpiration: Dayjs = dayjs();
    botName?: string;
    botLink?: string;
    botAccount?: string;
    maxWorkers: number;
    startedAt: Dayjs = dayjs();
    sharedStreams: PollOn[] = [];
    streamListedOnce: string[] = [];

    stagger: number;

    apiSample: number[] = [];
    apiRollingAvg: number = 0;
    apiEstDepletion?: Duration;
    depletedInSecs: number = 0;

    error: any;
    emitter: EventEmitter = new EventEmitter();

    cacheManager: BotResourcesManager;

    getBotName = () => {
        return this.botName;
    }

    getUserAgent = () => {
        return `web:contextMod:${this.botName}`
    }

    constructor(config: BotInstanceConfig, logger: Logger) {
        const {
            notifications,
            name,
            filterCriteriaDefaults,
            subreddits: {
                names = [],
                exclude = [],
                wikiConfig,
                dryRun,
                heartbeatInterval,
            },
            userAgent,
            credentials: {
                reddit: {
                    clientId,
                    clientSecret,
                    refreshToken,
                    accessToken,
                },
            },
            snoowrap: {
                proxy,
                debug,
            },
            polling: {
                shared = [],
                stagger = 2000,
            },
            queue: {
                maxWorkers,
            },
            caching: {
                authorTTL,
                provider: {
                    store
                }
            },
            nanny: {
                softLimit,
                hardLimit,
            }
        } = config;

        this.dryRun = parseBool(dryRun) === true ? true : undefined;
        this.softLimit = softLimit;
        this.hardLimit = hardLimit;
        this.wikiLocation = wikiConfig;
        this.heartbeatInterval = heartbeatInterval;
        this.filterCriteriaDefaults = filterCriteriaDefaults;
        this.sharedStreams = shared;
        if(name !== undefined) {
            this.botName = name;
        }

        const getBotName = this.getBotName;
        const getUserName = this.getUserAgent;

        this.logger = logger.child({
            get bot() {
                return getBotName();
            }
        }, mergeArr);

<<<<<<< HEAD
        this.cacheManager = new BotResourcesManager(config, this.logger);
=======
        this.logger.stream().on('log', (log: LogInfo) => {
            if(log.bot !== undefined && log.bot === this.getBotName() && log.subreddit === undefined) {
                this.logs = [log, ...this.logs].slice(0, 301);
            }
        });
>>>>>>> 88bafbc1

        let mw = maxWorkers;
        if(maxWorkers < 1) {
            this.logger.warn(`Max queue workers must be greater than or equal to 1 (Specified: ${maxWorkers})`);
            mw = 1;
        }
        this.maxWorkers = mw;

        if (this.dryRun) {
            this.logger.info('Running in DRYRUN mode');
        }

        this.subreddits = names.map(parseSubredditName);
        this.excludeSubreddits = exclude.map(parseSubredditName);

        let creds: any = {
            get userAgent() {
                return getUserAgent(`web:contextBot:{VERSION}{FRAG}:BOT-${getBotName()}`, userAgent)
            },
            clientId,
            clientSecret,
            refreshToken,
            accessToken,
        };

        const missingCreds = [];
        for(const [k,v] of Object.entries(creds)) {
            if(v === undefined || v === '' || v === null) {
                missingCreds.push(k);
            }
        }
        if(missingCreds.length > 0) {
            this.logger.error('There are credentials missing that would prevent initializing the Reddit API Client and subsequently the rest of the application');
            this.logger.error(`Missing credentials: ${missingCreds.join(', ')}`)
            this.logger.info(`If this is a first-time setup use the 'web' command for a web-based guide to configuring your application`);
            this.logger.info(`Or check the USAGE section of the readme for the correct naming of these arguments/environment variables`);
            this.error = `Missing credentials: ${missingCreds.join(', ')}`;
            //throw new LoggedError(`Missing credentials: ${missingCreds.join(', ')}`);
        }

        try {
            this.client = proxy === undefined ? new ExtendedSnoowrap(creds) : new ProxiedSnoowrap({...creds, proxy});
            this.client.config({
                warnings: true,
                maxRetryAttempts: 2,
                debug,
                logger: snooLogWrapper(this.logger.child({labels: ['Snoowrap']}, mergeArr)),
                continueAfterRatelimitError: false,
            });
        } catch (err: any) {
            if(this.error === undefined) {
                this.error = err.message;
                this.logger.error(err);
            }
        }

        this.sharedStreamRetryHandler = createRetryHandler({maxRequestRetry: 8, maxOtherRetry: 2}, this.logger);
        this.nannyRetryHandler = createRetryHandler({maxRequestRetry: 5, maxOtherRetry: 1}, this.logger);
        this.managerRetryHandler = createRetryHandler({maxRequestRetry: 8, maxOtherRetry: 8, waitOnRetry: false, clearRetryCountAfter: 2}, this.logger);

        this.stagger = stagger ?? 2000;

        process.on('uncaughtException', (e) => {
            this.error = e;
        });
        process.on('unhandledRejection', (e) => {
            this.error = e;
        });
        process.on('exit', async (code) => {
            if(code === 0) {
                await this.onTerminate();
            } else if(this.error !== undefined) {
                let errMsg;
                if(typeof this.error === 'object' && this.error.message !== undefined) {
                    errMsg = this.error.message;
                } else if(typeof this.error === 'string') {
                    errMsg = this.error;
                }
                await this.onTerminate(`Application exited due to an unexpected error${errMsg !== undefined ? `: ${errMsg}` : ''}`);
            } else {
                await this.onTerminate(`Application exited with unclean exit signal (${code})`);
            }
        });
    }

    createSharedStreamErrorListener = (name: string) => async (err: any) => {
        const shouldRetry = await this.sharedStreamRetryHandler(err);
        if(shouldRetry) {
            (this.cacheManager.modStreams.get(name) as SPoll<any>).startInterval(false, 'Within retry limits');
        } else {
            for(const m of this.subManagers) {
                if(m.sharedStreamCallbacks.size > 0) {
                    m.notificationManager.handle('runStateChanged', `${name.toUpperCase()} Polling Stopped`, 'Encountered too many errors from Reddit while polling. Will try to restart on next heartbeat.');
                }
            }
            this.logger.error(`Mod stream ${name.toUpperCase()} encountered too many errors while polling. Will try to restart on next heartbeat.`);
        }
    }

    createSharedStreamListingListener = (name: string) => async (listing: (Comment|Submission)[]) => {
        // dole out in order they were received
        if(!this.streamListedOnce.includes(name)) {
            this.streamListedOnce.push(name);
            return;
        }
        for(const i of listing) {
            const foundManager = this.subManagers.find(x => x.subreddit.display_name === i.subreddit.display_name && x.sharedStreamCallbacks.get(name) !== undefined && x.eventsState.state === RUNNING);
            if(foundManager !== undefined) {
                foundManager.sharedStreamCallbacks.get(name)(i);
                if(this.stagger !== undefined) {
                    await sleep(this.stagger);
                }
            }
        }
    }

    async onTerminate(reason = 'The application was shutdown') {
        for(const m of this.subManagers) {
            await m.notificationManager.handle('runStateChanged', 'Application Shutdown', reason);
        }
    }

    async testClient(initial = true) {
        try {
            // @ts-ignore
            await this.client.getMe();
            this.logger.info('Test API call successful');
        } catch (err: any) {
            if (initial) {
                this.logger.error('An error occurred while trying to initialize the Reddit API Client which would prevent the entire application from running.');
            }
            const hint = getExceptionMessage(err, {
                401: 'Likely a credential is missing or incorrect. Check clientId, clientSecret, refreshToken, and accessToken',
                400: 'Credentials may have been invalidated manually or by reddit due to behavior',
            });
            let msg = `Error occurred while testing Reddit API client${hint !== undefined ? `: ${hint}` : ''}`;
            this.error = msg;
            const clientError = new CMError(msg, {cause: err});
            clientError.logged = true;
            this.logger.error(clientError);
            throw clientError;
        }
    }

    async buildManagers(subreddits: string[] = []) {
        let availSubs = [];
        // @ts-ignore
        const user = await this.client.getMe().fetch();
        this.botLink = `https://reddit.com/user/${user.name}`;
        this.botAccount = `u/${user.name}`;
        this.logger.info(`Reddit API Limit Remaining: ${this.client.ratelimitRemaining}`);
        this.logger.info(`Authenticated Account: u/${user.name}`);

        const botNameFromConfig = this.botName !== undefined;
        if(this.botName === undefined) {
            this.botName = `u/${user.name}`;
        }
        this.logger.info(`Bot Name${botNameFromConfig ? ' (from config)' : ''}: ${this.botName}`);

        let subListing = await this.client.getModeratedSubreddits({count: 100});
        while(!subListing.isFinished) {
            subListing = await subListing.fetchMore({amount: 100});
        }
        availSubs = subListing.filter(x => x.display_name !== `u_${user.name}`);

        this.logger.info(`u/${user.name} is a moderator of these subreddits: ${availSubs.map(x => x.display_name_prefixed).join(', ')}`);

        let subsToRun: Subreddit[] = [];
        const subsToUse = subreddits.length > 0 ? subreddits.map(parseSubredditName) : this.subreddits;
        if (subsToUse.length > 0) {
            this.logger.info(`Operator-defined subreddit constraints detected (CLI argument or environmental variable), will try to run on: ${subsToUse.join(', ')}`);
            for (const sub of subsToUse) {
                const asub = availSubs.find(x => x.display_name.toLowerCase() === sub.toLowerCase())
                if (asub === undefined) {
                    this.logger.warn(`Will not run on ${sub} because is not modded by, or does not have appropriate permissions to mod with, for this client.`);
                } else {
                    // @ts-ignore
                    const fetchedSub = await asub.fetch();
                    subsToRun.push(fetchedSub);
                }
            }
        } else {
            if(this.excludeSubreddits.length > 0) {
                this.logger.info(`Will run on all moderated subreddits but own profile and user-defined excluded: ${this.excludeSubreddits.join(', ')}`);
                const normalExcludes = this.excludeSubreddits.map(x => x.toLowerCase());
                subsToRun = availSubs.filter(x => !normalExcludes.includes(x.display_name.toLowerCase()));
            } else {
                this.logger.info(`No user-defined subreddit constraints detected, will run on all moderated subreddits EXCEPT own profile (${this.botAccount})`);
                subsToRun = availSubs;
            }
        }

        // get configs for subs we want to run on and build/validate them
        for (const sub of subsToRun) {
            try {
                this.subManagers.push(this.createManager(sub));
            } catch (err: any) {

            }
        }
        for(const m of this.subManagers) {
            try {
                await this.initManager(m);
            } catch (err: any) {

            }
        }

        this.parseSharedStreams();
    }

    parseSharedStreams() {

        const sharedCommentsSubreddits = !this.sharedStreams.includes('newComm') ? [] : this.subManagers.filter(x => x.isPollingShared('newComm')).map(x => x.subreddit.display_name);
        if (sharedCommentsSubreddits.length > 0) {
            const stream = this.cacheManager.modStreams.get('newComm');
            if (stream === undefined || stream.subreddit !== sharedCommentsSubreddits.join('+')) {
                let processed;
                if (stream !== undefined) {
                    this.logger.info('Restarting SHARED COMMENT STREAM due to a subreddit config change');
                    stream.end('Replacing with a new stream with updated subreddits');
                    processed = stream.processed;
                }
                if (sharedCommentsSubreddits.length > 100) {
                    this.logger.warn(`SHARED COMMENT STREAM => Reddit can only combine 100 subreddits for getting new Comments but this bot has ${sharedCommentsSubreddits.length}`);
                }
                const defaultCommentStream = new CommentStream(this.client, {
                    subreddit: sharedCommentsSubreddits.join('+'),
                    limit: 100,
                    enforceContinuity: true,
                    logger: this.logger,
                    processed,
                    label: 'Shared Polling'
                });
                // @ts-ignore
                defaultCommentStream.on('error', this.createSharedStreamErrorListener('newComm'));
                defaultCommentStream.on('listing', this.createSharedStreamListingListener('newComm'));
                this.cacheManager.modStreams.set('newComm', defaultCommentStream);
            }
        } else {
            const stream = this.cacheManager.modStreams.get('newComm');
            if (stream !== undefined) {
                stream.end('Determined no managers are listening on shared stream parsing');
            }
        }

        const sharedSubmissionsSubreddits = !this.sharedStreams.includes('newSub') ? [] : this.subManagers.filter(x => x.isPollingShared('newSub')).map(x => x.subreddit.display_name);
        if (sharedSubmissionsSubreddits.length > 0) {
            const stream = this.cacheManager.modStreams.get('newSub');
            if (stream === undefined || stream.subreddit !== sharedSubmissionsSubreddits.join('+')) {
                let processed;
                if (stream !== undefined) {
                    this.logger.info('Restarting SHARED SUBMISSION STREAM due to a subreddit config change');
                    stream.end('Replacing with a new stream with updated subreddits');
                    processed = stream.processed;
                }
                if (sharedSubmissionsSubreddits.length > 100) {
                    this.logger.warn(`SHARED SUBMISSION STREAM => Reddit can only combine 100 subreddits for getting new Submissions but this bot has ${sharedSubmissionsSubreddits.length}`);
                }
                const defaultSubStream = new SubmissionStream(this.client, {
                    subreddit: sharedSubmissionsSubreddits.join('+'),
                    limit: 100,
                    enforceContinuity: true,
                    logger: this.logger,
                    processed,
                    label: 'Shared Polling'
                });
                // @ts-ignore
                defaultSubStream.on('error', this.createSharedStreamErrorListener('newSub'));
                defaultSubStream.on('listing', this.createSharedStreamListingListener('newSub'));
                this.cacheManager.modStreams.set('newSub', defaultSubStream);
            }
        } else {
            const stream = this.cacheManager.modStreams.get('newSub');
            if (stream !== undefined) {
                stream.end('Determined no managers are listening on shared stream parsing');
            }
        }

        const isUnmoderatedShared = !this.sharedStreams.includes('unmoderated') ? false : this.subManagers.some(x => x.isPollingShared('unmoderated'));
        const unmoderatedstream = this.cacheManager.modStreams.get('unmoderated');
        if (isUnmoderatedShared && unmoderatedstream === undefined) {
            const defaultUnmoderatedStream = new UnmoderatedStream(this.client, {
                subreddit: 'mod',
                limit: 100,
                logger: this.logger,
                label: 'Shared Polling'
            });
            // @ts-ignore
            defaultUnmoderatedStream.on('error', this.createSharedStreamErrorListener('unmoderated'));
            defaultUnmoderatedStream.on('listing', this.createSharedStreamListingListener('unmoderated'));
            this.cacheManager.modStreams.set('unmoderated', defaultUnmoderatedStream);
        } else if (!isUnmoderatedShared && unmoderatedstream !== undefined) {
            unmoderatedstream.end('Determined no managers are listening on shared stream parsing');
        }

        const isModqueueShared = !this.sharedStreams.includes('modqueue') ? false : this.subManagers.some(x => x.isPollingShared('modqueue'));
        const modqueuestream = this.cacheManager.modStreams.get('modqueue');
        if (isModqueueShared && modqueuestream === undefined) {
            const defaultModqueueStream = new ModQueueStream(this.client, {
                subreddit: 'mod',
                limit: 100,
                logger: this.logger,
                label: 'Shared Polling'
            });
            // @ts-ignore
            defaultModqueueStream.on('error', this.createSharedStreamErrorListener('modqueue'));
            defaultModqueueStream.on('listing', this.createSharedStreamListingListener('modqueue'));
            this.cacheManager.modStreams.set('modqueue', defaultModqueueStream);
        } else if (isModqueueShared && modqueuestream !== undefined) {
            modqueuestream.end('Determined no managers are listening on shared stream parsing');
        }
    }

    async initManager(manager: Manager) {
        try {
            await manager.parseConfiguration('system', true, {suppressNotification: true, suppressChangeEvent: true});
        } catch (err: any) {
            if(err.logged !== true) {
                const normalizedError = new ErrorWithCause(`Bot could not start manager because config was not valid`, {cause: err});
                // @ts-ignore
                this.logger.error(normalizedError, {subreddit: manager.subreddit.display_name_prefixed});
            } else {
                this.logger.error('Bot could not start manager because config was not valid', {subreddit: manager.subreddit.display_name_prefixed});
            }
        }
    }

    createManager(sub: Subreddit): Manager {
        const manager = new Manager(sub, this.client, this.logger, this.cacheManager, {
            dryRun: this.dryRun,
            sharedStreams: this.sharedStreams,
            wikiLocation: this.wikiLocation,
            botName: this.botName as string,
            maxWorkers: this.maxWorkers,
            filterCriteriaDefaults: this.filterCriteriaDefaults,
        });
        // all errors from managers will count towards bot-level retry count
        manager.on('error', async (err) => await this.panicOnRetries(err));
        manager.on('configChange', async () => {
           this.parseSharedStreams();
           await this.runSharedStreams(false);
        });
        return manager;
    }

    // if the cumulative errors exceeds configured threshold then stop ALL managers as there is most likely something very bad happening
    async panicOnRetries(err: any) {
        if(!await this.managerRetryHandler(err)) {
            this.logger.warn('Bot detected too many errors from managers within a short time. Stopping all managers and will try to restart on next heartbeat.');
            for(const m of this.subManagers) {
                await m.stop('system',{reason: 'Bot detected too many errors from all managers. Stopping all manager as a failsafe.'});
            }
        }
    }

    async destroy(causedBy: Invokee) {
        this.logger.info('Stopping heartbeat and nanny processes, may take up to 5 seconds...');
        const processWait = pEvent(this.emitter, 'healthStopped');
        this.running = false;
        await processWait;
        for (const manager of this.subManagers) {
            await manager.stop(causedBy, {reason: 'App rebuild'});
        }
        this.logger.info('Bot is stopped.');
    }

    async checkModInvites() {
        const subs: string[] = await this.cacheManager.getPendingSubredditInvites();
        for (const name of subs) {
            try {
                // @ts-ignore
                await this.client.getSubreddit(name).acceptModeratorInvite();
                this.logger.info(`Accepted moderator invite for r/${name}!`);
                await this.cacheManager.deletePendingSubredditInvite(name);
                // @ts-ignore
                const sub = await this.client.getSubreddit(name);
                this.logger.info(`Attempting to add manager for r/${name}`);
                try {
                    const manager = this.createManager(sub);
                    this.logger.info(`Starting manager for r/${name}`);
                    this.subManagers.push(manager);
                    await this.initManager(manager);
                    await manager.start('system', {reason: 'Caused by creation due to moderator invite'});
                    await this.runSharedStreams();
                } catch (err: any) {
                    if (!(err instanceof LoggedError)) {
                        this.logger.error(err);
                    }
                }
            } catch (err: any) {
                if (err.message.includes('NO_INVITE_FOUND')) {
                    this.logger.warn(`No pending moderation invite for r/${name} was found`);
                } else if (isStatusError(err) && err.statusCode === 403) {
                    this.logger.error(`Error occurred while checking r/${name} for a pending moderation invite. It is likely that this bot does not have the 'modself' oauth permission. Error: ${err.message}`);
                } else {
                    this.logger.error(`Error occurred while checking r/${name} for a pending moderation invite. Error: ${err.message}`);
                }
            }
        }
    }

    async runSharedStreams(notify = false) {
        for(const [k,v] of this.cacheManager.modStreams) {
            if(!v.running && this.subManagers.some(x => x.sharedStreamCallbacks.get(k) !== undefined)) {
                v.startInterval();
                this.logger.info(`Starting ${k.toUpperCase()} shared polling`);
                if(notify) {
                    for(const m of this.subManagers) {
                        if(m.sharedStreamCallbacks.size > 0) {
                            await m.notificationManager.handle('runStateChanged', `${k.toUpperCase()} Polling Started`, 'Polling was successfully restarted on heartbeat.');
                        }
                    }
                }
                await sleep(2000);
            }
        }
    }

    async runManagers(causedBy: Invokee = 'system') {
        this.running = true;

        if(this.subManagers.every(x => !x.validConfigLoaded)) {
            this.logger.warn('All managers have invalid configs!');
            this.error = 'All managers have invalid configs';
        }
        for (const manager of this.subManagers) {
            if (manager.validConfigLoaded && manager.botState.state !== RUNNING) {
                await manager.start(causedBy, {reason: 'Caused by application startup'});
                await sleep(this.stagger);
            }
        }

        await this.runSharedStreams();

        this.nextNannyCheck = dayjs().add(10, 'second');
        this.nextHeartbeat = dayjs().add(this.heartbeatInterval, 'second');
        await this.checkModInvites();
        await this.healthLoop();
    }

    async healthLoop() {
        while (this.running) {
            await sleep(5000);
            if (!this.running) {
                break;
            }
            if (dayjs().isSameOrAfter(this.nextNannyCheck)) {
                try {
                    await this.runApiNanny();
                    this.nextNannyCheck = dayjs().add(10, 'second');
                } catch (err: any) {
                    this.logger.info('Delaying next nanny check for 4 minutes due to emitted error');
                    this.nextNannyCheck = dayjs().add(240, 'second');
                }
            }
            if(dayjs().isSameOrAfter(this.nextHeartbeat)) {
                try {
                    await this.heartbeat();
                    await this.checkModInvites();
                } catch (err: any) {
                    this.logger.error(`Error occurred during heartbeat check: ${err.message}`);
                }
                this.nextHeartbeat = dayjs().add(this.heartbeatInterval, 'second');
            }
        }
        this.emitter.emit('healthStopped');
    }

    async heartbeat() {
        const heartbeat = `HEARTBEAT -- API Remaining: ${this.client.ratelimitRemaining} | Usage Rolling Avg: ~${formatNumber(this.apiRollingAvg)}/s | Est Depletion: ${this.apiEstDepletion === undefined ? 'N/A' : this.apiEstDepletion.humanize()} (${formatNumber(this.depletedInSecs, {toFixed: 0})} seconds)`
        this.logger.info(heartbeat);

        // run sanity check to see if there is a service issue
        try {
            await this.testClient(false);
        } catch (err: any) {
            throw new SimpleError(`Something isn't right! This could be a Reddit API issue (service is down? buggy??) or an issue with the Bot account. Will not run heartbeat operations and will wait until next heartbeat (${dayjs.duration(this.nextHeartbeat.diff(dayjs())).humanize()}) to try again`);
        }
        let startedAny = false;

        for (const s of this.subManagers) {
            if(s.botState.state === STOPPED && s.botState.causedBy === USER) {
                this.logger.debug('Skipping config check/restart on heartbeat due to previously being stopped by user', {subreddit: s.displayLabel});
                continue;
            }
            try {
                // ensure calls to wiki page are also staggered so we aren't hitting api hard when bot has a ton of subreddits to check
                await sleep(this.stagger);
                const newConfig = await s.parseConfiguration();
                const willStart = newConfig || (s.queueState.state !== RUNNING && s.queueState.causedBy === SYSTEM) || (s.eventsState.state !== RUNNING && s.eventsState.causedBy === SYSTEM);
                if(willStart) {
                    // stagger restart
                    if (startedAny) {
                        await sleep(this.stagger);
                    }
                    startedAny = true;
                    if(newConfig || (s.queueState.state !== RUNNING && s.queueState.causedBy === SYSTEM))
                    {
                        await s.startQueue('system', {reason: newConfig ? 'Config updated on heartbeat triggered reload' : 'Heartbeat detected non-running queue'});
                    }
                    if(newConfig || (s.eventsState.state !== RUNNING && s.eventsState.causedBy === SYSTEM))
                    {
                        await s.startEvents('system', {reason: newConfig ? 'Config updated on heartbeat triggered reload' : 'Heartbeat detected non-running events'});
                    }
                }
                if(s.botState.state !== RUNNING && s.eventsState.state === RUNNING && s.queueState.state === RUNNING) {
                    s.botState = {
                        state: RUNNING,
                        causedBy: 'system',
                    }
                }
            } catch (err: any) {
                if(s.eventsState.state === RUNNING) {
                    this.logger.info('Stopping event polling to prevent activity processing queue from backing up. Will be restarted when config update succeeds.')
                    await s.stopEvents('system', {reason: 'Invalid config will cause events to pile up in queue. Will be restarted when config update succeeds (next heartbeat).'});
                }
                if(err.logged !== true) {
                    this.logger.error(err, {subreddit: s.displayLabel});
                }
                if(this.nextHeartbeat !== undefined) {
                    this.logger.info(`Will retry parsing config on next heartbeat (in ${dayjs.duration(this.nextHeartbeat.diff(dayjs())).humanize()})`, {subreddit: s.displayLabel});
                }
            }
        }
        await this.runSharedStreams(true);
    }

    async runApiNanny() {
        try {
            this.nextExpiration = dayjs(this.client.ratelimitExpiration);
            const nowish = dayjs().add(10, 'second');
            if (nowish.isAfter(this.nextExpiration)) {
                // it's possible no api calls are being made because of a hard limit
                // need to make an api call to update this
                let shouldRetry = true;
                while (shouldRetry) {
                    try {
                        // @ts-ignore
                        await this.client.getMe();
                        shouldRetry = false;
                    } catch (err: any) {
                        if(isRateLimitError(err)) {
                            throw err;
                        }
                        shouldRetry = await this.nannyRetryHandler(err);
                        if (!shouldRetry) {
                            throw err;
                        }
                    }
                }
                this.nextExpiration = dayjs(this.client.ratelimitExpiration);
            }
            const rollingSample = this.apiSample.slice(0, 7)
            rollingSample.unshift(this.client.ratelimitRemaining);
            this.apiSample = rollingSample;
            const diff = this.apiSample.reduceRight((acc: number[], curr, index) => {
                if (this.apiSample[index + 1] !== undefined) {
                    const d = Math.abs(curr - this.apiSample[index + 1]);
                    if (d === 0) {
                        return [...acc, 0];
                    }
                    return [...acc, d / 10];
                }
                return acc;
            }, []);
            this.apiRollingAvg = diff.reduce((acc, curr) => acc + curr, 0) / diff.length; // api requests per second
            this.depletedInSecs = this.client.ratelimitRemaining / this.apiRollingAvg; // number of seconds until current remaining limit is 0
            this.apiEstDepletion = dayjs.duration({seconds: this.depletedInSecs});
            this.logger.debug(`API Usage Rolling Avg: ${formatNumber(this.apiRollingAvg)}/s | Est Depletion: ${this.apiEstDepletion.humanize()} (${formatNumber(this.depletedInSecs, {toFixed: 0})} seconds)`);


            let hardLimitHit = false;
            if (typeof this.hardLimit === 'string') {
                const hardDur = parseDuration(this.hardLimit);
                hardLimitHit = hardDur.asSeconds() > this.apiEstDepletion.asSeconds();
            } else {
                hardLimitHit = this.hardLimit > this.client.ratelimitRemaining;
            }

            if (hardLimitHit) {
                if (this.nannyMode === 'hard') {
                    return;
                }
                this.logger.info(`Detected HARD LIMIT of ${this.hardLimit} remaining`, {leaf: 'Api Nanny'});
                this.logger.info(`API Remaining: ${this.client.ratelimitRemaining} | Usage Rolling Avg: ${this.apiRollingAvg}/s | Est Depletion: ${this.apiEstDepletion.humanize()} (${formatNumber(this.depletedInSecs, {toFixed: 0})} seconds)`, {leaf: 'Api Nanny'});
                this.logger.info(`All subreddit event polling has been paused`, {leaf: 'Api Nanny'});

                for (const m of this.subManagers) {
                    m.pauseEvents('system');
                    m.notificationManager.handle('runStateChanged', 'Hard Limit Triggered', `Hard Limit of ${this.hardLimit} hit (API Remaining: ${this.client.ratelimitRemaining}). Subreddit event polling has been paused.`, 'system', 'warn');
                }

                for(const [k,v] of this.cacheManager.modStreams) {
                    v.end('Hard limit cutoff');
                }

                this.nannyMode = 'hard';
                return;
            }

            let softLimitHit = false;
            if (typeof this.softLimit === 'string') {
                const softDur = parseDuration(this.softLimit);
                softLimitHit = softDur.asSeconds() > this.apiEstDepletion.asSeconds();
            } else {
                softLimitHit = this.softLimit > this.client.ratelimitRemaining;
            }

            if (softLimitHit) {
                if (this.nannyMode === 'soft') {
                    return;
                }
                this.logger.info(`Detected SOFT LIMIT of ${this.softLimit} remaining`, {leaf: 'Api Nanny'});
                this.logger.info(`API Remaining: ${this.client.ratelimitRemaining} | Usage Rolling Avg: ${formatNumber(this.apiRollingAvg)}/s | Est Depletion: ${this.apiEstDepletion.humanize()} (${formatNumber(this.depletedInSecs, {toFixed: 0})} seconds)`, {leaf: 'Api Nanny'});
                this.logger.info('Trying to detect heavy usage subreddits...', {leaf: 'Api Nanny'});
                let threshold = 0.5;
                let offenders = this.subManagers.filter(x => {
                    const combinedPerSec = x.eventsRollingAvg + x.rulesUniqueRollingAvg;
                    return combinedPerSec > threshold;
                });
                if (offenders.length === 0) {
                    threshold = 0.25;
                    // reduce threshold
                    offenders = this.subManagers.filter(x => {
                        const combinedPerSec = x.eventsRollingAvg + x.rulesUniqueRollingAvg;
                        return combinedPerSec > threshold;
                    });
                }

                if (offenders.length > 0) {
                    this.logger.info(`Slowing subreddits using >- ${threshold}req/s:`, {leaf: 'Api Nanny'});
                    for (const m of offenders) {
                        m.delayBy = 1.5;
                        m.logger.info(`SLOW MODE (Currently ~${formatNumber(m.eventsRollingAvg + m.rulesUniqueRollingAvg)}req/sec)`, {leaf: 'Api Nanny'});
                        m.notificationManager.handle('runStateChanged', 'Soft Limit Triggered', `Soft Limit of ${this.softLimit} hit (API Remaining: ${this.client.ratelimitRemaining}). Subreddit queue processing will be slowed to 1.5 seconds per.`, 'system', 'warn');
                    }
                } else {
                    this.logger.info(`Couldn't detect specific offenders, slowing all...`, {leaf: 'Api Nanny'});
                    for (const m of this.subManagers) {
                        m.delayBy = 1.5;
                        m.logger.info(`SLOW MODE (Currently ~${formatNumber(m.eventsRollingAvg + m.rulesUniqueRollingAvg)}req/sec)`, {leaf: 'Api Nanny'});
                        m.notificationManager.handle('runStateChanged', 'Soft Limit Triggered', `Soft Limit of ${this.softLimit} hit (API Remaining: ${this.client.ratelimitRemaining}). Subreddit queue processing will be slowed to 1.5 seconds per.`, 'system', 'warn');
                    }
                }
                this.nannyMode = 'soft';
                return
            }

            if (this.nannyMode !== undefined) {
                this.logger.info('Turning off due to better conditions...', {leaf: 'Api Nanny'});
                for (const m of this.subManagers) {
                    if (m.delayBy !== undefined) {
                        m.delayBy = undefined;
                        m.notificationManager.handle('runStateChanged', 'Normal Processing Resumed', 'Slow Mode has been turned off due to better API conditions', 'system');
                    }
                    if (m.queueState.state === PAUSED && m.queueState.causedBy === SYSTEM) {
                        m.startQueue('system', {reason: 'API Nanny has been turned off due to better API conditions'});
                    }
                    if (m.eventsState.state === PAUSED && m.eventsState.causedBy === SYSTEM) {
                        await m.startEvents('system', {reason: 'API Nanny has been turned off due to better API conditions'});
                    }
                }
                await this.runSharedStreams(true);
                this.nannyMode = undefined;
            }

        } catch (err: any) {
            this.logger.error(`Error occurred during nanny loop: ${err.message}`);
            throw err;
        }
    }
}

export default Bot;<|MERGE_RESOLUTION|>--- conflicted
+++ resolved
@@ -151,15 +151,13 @@
             }
         }, mergeArr);
 
-<<<<<<< HEAD
-        this.cacheManager = new BotResourcesManager(config, this.logger);
-=======
         this.logger.stream().on('log', (log: LogInfo) => {
             if(log.bot !== undefined && log.bot === this.getBotName() && log.subreddit === undefined) {
                 this.logs = [log, ...this.logs].slice(0, 301);
             }
         });
->>>>>>> 88bafbc1
+
+        this.cacheManager = new BotResourcesManager(config, this.logger);
 
         let mw = maxWorkers;
         if(maxWorkers < 1) {

import {addAsync, Router} from "@awaitjs/express";
import express, {Request, Response} from "express";
import bodyParser from "body-parser";
import cookieParser from 'cookie-parser';
// @ts-ignore
import CacheManagerStore from 'express-session-cache-manager'
import passport from 'passport';
import {Strategy as CustomStrategy} from 'passport-custom';
import {
    OperatorConfig,
    BotConnection,
    LogInfo,
    CheckSummary,
    RunResult,
    ActionedEvent,
    ActionResult
} from "../../Common/interfaces";
import {
    buildCachePrefix,
<<<<<<< HEAD
    createCacheManager, defaultFormat, filterCriteriaSummary, filterLogBySubreddit, formatFilterData,
    formatLogLineToHtml,
    intersect, isLogLineMinLevel,
    LogEntry, parseInstanceLogInfoName, parseInstanceLogName, parseRedditEntity,
    parseSubredditLogName, permissions,
    randomId, resultsSummary, sleep, triggeredIndicator
=======
    createCacheManager, defaultFormat, filterLogBySubreddit, filterLogs,
    formatLogLineToHtml, getUserAgent,
    intersect, isLogLineMinLevel,
    LogEntry, parseInstanceLogInfoName, parseInstanceLogName, parseRedditEntity,
    parseSubredditLogName, permissions,
    randomId, replaceApplicationIdentifier, sleep, triggeredIndicator
>>>>>>> 88bafbc1
} from "../../util";
import {Cache} from "cache-manager";
import session, {Session, SessionData} from "express-session";
import Snoowrap, {Subreddit} from "snoowrap";
import {getLogger} from "../../Utils/loggerFactory";
import EventEmitter from "events";
import stream, {Readable, Writable, Transform} from "stream";
import winston from "winston";
import tcpUsed from "tcp-port-used";
import http from "http";
import jwt from 'jsonwebtoken';
import {Server as SocketServer} from "socket.io";
import got from 'got';
import sharedSession from "express-socket.io-session";
import dayjs from "dayjs";
import httpProxy from 'http-proxy';
import normalizeUrl from 'normalize-url';
import GotRequest from "got/dist/source/core";
import {prettyPrintJson} from "pretty-print-json";
// @ts-ignore
import DelimiterStream from 'delimiter-stream';
import {pipeline} from 'stream/promises';
import {defaultBotStatus} from "../Common/defaults";
import {arrayMiddle, booleanMiddle} from "../Common/middleware";
import {BotInstance, CMInstanceInterface} from "../interfaces";
import { URL } from "url";
import {MESSAGE} from "triple-beam";
import Autolinker from "autolinker";
import path from "path";
import {ExtendedSnoowrap} from "../../Utils/SnoowrapClients";
import ClientUser from "../Common/User/ClientUser";
import {BotStatusResponse} from "../Common/interfaces";
import {TransformableInfo} from "logform";
import {SimpleError} from "../../Utils/Errors";
import {ErrorWithCause} from "pony-cause";
<<<<<<< HEAD
import {RuleResult} from "../../Rule";
=======
import {CMInstance} from "./CMInstance";
>>>>>>> 88bafbc1

const emitter = new EventEmitter();

const app = addAsync(express());
const jsonParser = bodyParser.json();

// do not modify body if we are proxying it to server
app.use((req, res, next) => {
    if(req.url.indexOf('/api') !== 0) {
        jsonParser(req, res, next);
    } else {
        next();
    }
});

app.use(bodyParser.urlencoded({extended: false}));
//app.use(cookieParser());
app.set('views', `${__dirname}/../assets/views`);
app.set('view engine', 'ejs');
app.use('/public', express.static(`${__dirname}/../assets/public`));
app.use('/monaco', express.static(`${__dirname}/../../../node_modules/monaco-editor/`));
app.use('/schemas', express.static(`${__dirname}/../../Schema/`));

const userAgent = `web:contextBot:web`;

const proxy = httpProxy.createProxyServer({
    ws: true,
    //hostRewrite: true,
    changeOrigin: true,
});

declare module 'express-session' {
    interface SessionData {
        limit?: number,
        sort?: string,
        level?: string,
        state?: string,
        scope?: string[],
        botId?: string,
        authBotId?: string,
    }
}

interface ConnectedUserInfo {
    level?: string,
    user?: string,
    botId: string,
    logStream?: Promise<void>
    logAbort?: AbortController
    statInterval?: any,
}

interface ConnectUserObj {
    [key: string]: ConnectedUserInfo
}

const createToken = (bot: CMInstanceInterface, user?: Express.User | any, ) => {
    const payload = user !== undefined ? {...user, machine: false} : {machine: true};
    return jwt.sign({
        data: payload,
    }, bot.secret, {
        expiresIn: '1m'
    });
}

const availableLevels = ['error', 'warn', 'info', 'verbose', 'debug'];

const webClient = async (options: OperatorConfig) => {
    const {
        operator: {
            name,
            display,
        },
        userAgent: uaFragment,
        web: {
            port,
            caching,
            caching: {
                prefix
            },
            invites: {
              maxAge: invitesMaxAge,
            },
            session: {
                secret,
                maxAge: sessionMaxAge,
            },
            maxLogs,
            clients,
            credentials: {
                clientId,
                clientSecret,
                redirectUri
            },
            operators = [],
        },
    } = options;

    const userAgent = getUserAgent(`web:contextBot:{VERSION}{FRAG}:dashboard`, uaFragment);

    app.use((req, res, next) => {
        res.locals.applicationIdentifier = replaceApplicationIdentifier('{VERSION}{FRAG}', uaFragment);
        next();
    });

    const webOps = operators.map(x => x.toLowerCase());

    const logger = getLogger({defaultLabel: 'Web', ...options.logging}, 'Web');

    logger.stream().on('log', (log: LogInfo) => {
        emitter.emit('log', log[MESSAGE]);
    });

    if (await tcpUsed.check(port)) {
        throw new SimpleError(`Specified port for web interface (${port}) is in use or not available. Cannot start web server.`);
    }

    if (caching.store === 'none') {
        logger.warn(`Cannot use 'none' for web caching or else no one can use the interface...falling back to 'memory'`);
        caching.store = 'memory';
    }
    //const webCachePrefix = buildCachePrefix([prefix, 'web']);
    const webCache = createCacheManager({...caching, prefix: buildCachePrefix([prefix, 'web'])}) as Cache;

    //const previousSessions = await webCache.get
    const connectedUsers: ConnectUserObj = {};

    //<editor-fold desc=Session and Auth>
    /*
    * Session and Auth
    * */

    passport.serializeUser(async function (data: any, done) {
        const {user, subreddits, scope, token} = data;
        //await webCache.set(`userSession-${user}`, { subreddits: subreddits.map((x: Subreddit) => x.display_name), isOperator: webOps.includes(user.toLowerCase()) }, {ttl: provider.ttl as number});
        done(null, { subreddits: subreddits.map((x: Subreddit) => x.display_name), isOperator: webOps.includes(user.toLowerCase()), name: user, scope, token, tokenExpiresAt: dayjs().unix() + (60 * 60) });
    });

    passport.deserializeUser(async function (obj: any, done) {
        const user = new ClientUser(obj.name, obj.subreddits, {token: obj.token, scope: obj.scope, webOperator: obj.isOperator, tokenExpiresAt: obj.tokenExpiresAt});
        done(null, user);
        // const data = await webCache.get(`userSession-${obj}`) as object;
        // if (data === undefined) {
        //     done('Not Found');
        // }
        //
        // done(null, {...data, name: obj as string} as Express.User);
    });

    passport.use('snoowrap', new CustomStrategy(
        async function (req, done) {
            const {error, code, state} = req.query as any;
            if (error !== undefined) {
                let errContent: string;
                switch (error) {
                    case 'access_denied':
                        errContent = 'You must <b>Allow</b> this application to connect in order to proceed.';
                        break;
                    default:
                        errContent = error;
                }
                return done(errContent);
            } else if (req.session.state !== state) {
                return done('Unexpected <b>state</b> value returned');
            }
            const client = await ExtendedSnoowrap.fromAuthCode({
                userAgent,
                clientId,
                clientSecret,
                redirectUri: redirectUri as string,
                code: code as string,
            });
            const user = await client.getMe().name as string;
            let subs = await client.getModeratedSubreddits({count: 100});
            while(!subs.isFinished) {
                subs = await subs.fetchMore({amount: 100});
            }
            io.to(req.session.id).emit('authStatus', {canSaveWiki: req.session.scope?.includes('wikiedit')});
            return done(null, {user, subreddits: subs, scope: req.session.scope, token: client.accessToken});
        }
    ));

    const sessionObj = session({
        cookie: {
            maxAge: sessionMaxAge * 1000,
        },
        store: new CacheManagerStore(webCache, {prefix: 'sess:'}),
        resave: false,
        saveUninitialized: false,
        secret,
    });
    app.use(sessionObj);
    app.use(passport.initialize());
    app.use(passport.session());

    const ensureAuthenticated = async (req: express.Request, res: express.Response, next: Function) => {
        if (req.isAuthenticated()) {
            next();
        } else {
            return res.redirect('/login');
        }
    }

    const ensureAuthenticatedApi = async (req: express.Request, res: express.Response, next: Function) => {
        if (req.isAuthenticated()) {
            next();
        } else {
            return res.status(401).send('You must be logged in to access this route');
        }
    }

    const scopeMiddle = arrayMiddle(['scope']);
    const successMiddle = booleanMiddle([{name: 'closeOnSuccess', defaultVal: undefined, required: false}]);
    app.getAsync('/login', scopeMiddle, successMiddle, async (req, res, next) => {
        if (redirectUri === undefined) {
            return res.render('error', {error: `No <b>redirectUri</b> was specified through environmental variables or program argument. This must be provided in order to use the web interface.`});
        }
        const {query: { scope: reqScopes = [], closeOnSuccess } } = req;
        const scope = [...new Set(['identity', 'mysubreddits', ...(reqScopes as string[])])];
        req.session.state = randomId();
        req.session.scope = scope;
        // @ts-ignore
        if(closeOnSuccess === true) {
            // @ts-ignore
            req.session.closeOnSuccess = closeOnSuccess;
        }
        const authUrl = Snoowrap.getAuthUrl({
            clientId,
            scope: scope,
            redirectUri: redirectUri as string,
            permanent: false,
            state: req.session.state,
        });
        return res.redirect(authUrl);
    });

    const botCallback = async (req: express.Request, res: express.Response, next: Function) => {
        const {state, error, code} = req.query as any;
        if(state.includes('bot')) {
            if (error !== undefined || state !== req.session.state) {
                let errContent: string;
                switch (error) {
                    case 'access_denied':
                        errContent = 'You must <b>Allow</b> this application to connect in order to proceed.';
                        break;
                    default:
                        if(error === undefined && state !== req.session.state) {
                            errContent = 'state value was unexpected';
                        } else {
                            errContent = error;
                        }
                        break;
                }
                return res.render('error', {error: errContent});
            }
            // @ts-ignore
            const invite = await webCache.get(`invite:${req.session.inviteId}`) as InviteData;
            const client = await Snoowrap.fromAuthCode({
                userAgent,
                clientId: invite.clientId,
                clientSecret: invite.clientSecret,
                redirectUri: invite.redirectUri,
                code: code as string,
            });
            // @ts-ignore
            const user = await client.getMe();
            const userName = `u/${user.name}`;
            // @ts-ignore
            await webCache.del(`invite:${req.session.inviteId}`);
            let data: any = {
                accessToken: client.accessToken,
                refreshToken: client.refreshToken,
                userName,
            };
            if(invite.instance !== undefined) {
                const bot = cmInstances.find(x => x.getName() === invite.instance);
                if(bot !== undefined) {
                    const botPayload: any = {
                        overwrite: invite.overwrite === true,
                        name: userName,
                        credentials: {
                            reddit: {
                                accessToken: client.accessToken,
                                refreshToken: client.refreshToken,
                                clientId: invite.clientId,
                                clientSecret: invite.clientSecret,
                            }
                        }
                    };
                    if(invite.subreddits !== undefined && invite.subreddits.length > 0) {
                        botPayload.subreddits =  {names: invite.subreddits};
                    }
                    const botAddResult: any = await addBot(bot, {name: invite.creator}, botPayload);
                    // stored
                    // success
                    data = {...data, ...botAddResult};
                    // @ts-ignore
                    req.session.destroy();
                    req.logout();
                }
            }
            return res.render('callback', data);
        } else {
            return next();
        }
    }

    app.getAsync(/.*callback$/, botCallback, (req: express.Request, res: express.Response, next: Function) => {
        passport.authenticate('snoowrap', (err, user, info) => {
            if(err !== null) {
                return res.render('error', {error: err});
            }
            return req.logIn(user, (e) => {
                // don't know why we'd get an error here but ¯\_(ツ)_/¯
                if(e !== undefined) {
                    return res.render('error', {error: err});
                }
                // @ts-ignore
                const useCloseRedir: boolean = req.session.closeOnSuccess as any
                // @ts-ignore
                delete req.session.closeOnSuccess;
                if(useCloseRedir === true) {
                    return res.render('close');
                } else {
                    return res.redirect('/');
                }
            });
        })(req, res, next);
    });

    app.getAsync('/logout', async (req, res) => {
        // @ts-ignore
        req.session.destroy();
        req.logout();
        res.send('Bye!');
    });

    let token = randomId();
    interface InviteData {
        permissions: string[],
        subreddits?: string,
        instance?: string,
        clientId: string
        clientSecret: string
        redirectUri: string
        creator: string
        overwrite?: boolean
    }

    const helperAuthed = async (req: express.Request, res: express.Response, next: Function) => {

        if(!req.isAuthenticated()) {
            return res.render('error', {error: 'You must be logged in to access this route.'});
        }
        if(operators.length === 0) {
            return res.render('error', {error: '<div>You must be authenticated <b>and an Operator</b> to access this route but there are <b>no Operators specified in configuration.</b></div>' +
                    '<div>Refer to the <a href="https://github.com/FoxxMD/context-mod/blob/master/docs/operatorConfiguration.md">Operator Configuration Guide</a> to do this.</div>' +
                    '<div>TLDR:' +
                    '<div>Environment Variable: <span class="font-mono">OPERATOR=YourRedditUsername</span></div> ' +
                    '<div>or as an argument: <span class="font-mono">--operator YourRedditUsername</span></div>'});
        }
        // or if there is an operator and current user is operator
        if(req.user?.clientData?.webOperator) {
            return next();
        } else {
            return res.render('error', {error: 'You must be an <b>Operator</b> to access this route.'});
        }
    }

    app.getAsync('/auth/helper', helperAuthed, (req, res) => {
        return res.render('helper', {
            redirectUri,
            clientId,
            clientSecret,
            token: req.isAuthenticated() && req.user?.clientData?.webOperator ? token : undefined,
            instances: cmInstances.filter(x => req.user?.isInstanceOperator(x)).map(x => x.getName()),
        });
    });

    app.getAsync('/auth/invite', async (req, res) => {
        const {invite: inviteId} = req.query;

        if(inviteId === undefined) {
            return res.render('error', {error: '`invite` param is missing from URL'});
        }
        const invite = await webCache.get(`invite:${inviteId}`) as InviteData | undefined | null;
        if(invite === undefined || invite === null) {
            return res.render('error', {error: 'Invite with the given id does not exist'});
        }

        return res.render('invite', {
            permissions: JSON.stringify(invite.permissions || []),
            invite: inviteId,
        });
    });

    app.postAsync('/auth/create', helperAuthed, async (req: express.Request, res: express.Response) => {
        const {
            permissions,
            clientId: ci,
            clientSecret: ce,
            redirect: redir,
            instance,
            subreddits,
            code,
        } = req.body as any;

        const cid = ci || clientId;
        if(cid === undefined || cid.trim() === '') {
            return res.status(400).send('clientId is required');
        }

        const ced = ce || clientSecret;
        if(ced === undefined || ced.trim() === '') {
            return res.status(400).send('clientSecret is required');
        }

        if(redir === undefined || redir.trim() === '') {
            return res.status(400).send('redirectUrl is required');
        }

        const inviteId = code || randomId();
        await webCache.set(`invite:${inviteId}`, {
            permissions,
            clientId: (ci || clientId).trim(),
            clientSecret: (ce || clientSecret).trim(),
            redirectUri: redir.trim(),
            instance,
            subreddits: subreddits.trim() === '' ? [] : subreddits.split(',').map((x: string) => parseRedditEntity(x).name),
            creator: (req.user as Express.User).name,
        }, {ttl: invitesMaxAge * 1000});
        return res.send(inviteId);
    });

    app.getAsync('/auth/init', async (req: express.Request, res: express.Response) => {
        const {invite: inviteId} = req.query;
        if(inviteId === undefined) {
            return res.render('error', {error: '`invite` param is missing from URL'});
        }
        const invite = await webCache.get(`invite:${inviteId}`) as InviteData | undefined | null;
        if(invite === undefined || invite === null) {
            return res.render('error', {error: 'Invite with the given id does not exist'});
        }

        req.session.state = `bot_${randomId()}`;
        // @ts-ignore
        req.session.inviteId = inviteId;

        const scope = Object.entries(invite.permissions).reduce((acc: string[], curr) => {
            const [k, v] = curr as unknown as [string, boolean];
            if(v) {
                return acc.concat(k);
            }
            return acc;
        },[]);

        const authUrl = Snoowrap.getAuthUrl({
            clientId: invite.clientId,
            // @ts-ignore
            clientSecret: invite.clientSecret,
            scope,
            // @ts-ignore
            redirectUri: invite.redirectUri.trim(),
            permanent: true,
            state: req.session.state
        });
        return res.redirect(authUrl);
    });

    //</editor-fold>

    const cmInstances: CMInstance[] = [];
    let init = false;
    const formatter = defaultFormat();
    const formatTransform = formatter.transform as (info: TransformableInfo, opts?: any) => TransformableInfo;

    let server: http.Server,
        io: SocketServer;

    const startLogStream = (sessionData: Session & Partial<SessionData>, user: Express.User) => {
        // @ts-ignore
        const sessionId = sessionData.id as string;
        
        if(connectedUsers[sessionId] !== undefined) {

            const delim = new DelimiterStream({
                delimiter: '\r\n',
            });

            const currInstance = cmInstances.find(x => x.getName() === sessionData.botId);
            if(currInstance !== undefined) {
                const ac = new AbortController();
                const options = {
                    signal: ac.signal,
                };

                const retryFn = (retryCount = 0, err: any = undefined) => {
                    const delim = new DelimiterStream({
                        delimiter: '\r\n',
                    });

                    if(err !== undefined) {
                        // @ts-ignore
                        currInstance.logger.warn(new ErrorWithCause(`Log streaming encountered an error, trying to reconnect (retries: ${retryCount})`, {cause: err}), {user: user.name});
                    }
                    const gotStream = got.stream.get(`${currInstance.normalUrl}/logs`, {
                        retry: {
                            limit: 5,
                        },
                        headers: {
                            'Authorization': `Bearer ${createToken(currInstance, user)}`,
                        },
                        searchParams: {
                            limit: sessionData.limit,
                            sort: sessionData.sort,
                            level: sessionData.level,
                            stream: true,
                            streamObjects: true,
                            formatted: false,
                        }
                    });

                    if(err !== undefined) {
                        gotStream.once('data', () => {
                            currInstance.logger.info('Streaming resumed', {instance: currInstance.getName(), user: user.name});
                        });
                    }

                    gotStream.retryCount = retryCount;
                    const s = pipeline(
                        gotStream,
                        delim,
                        options
                    ) as Promise<void>;

                    // ECONNRESET
                    s.catch((err) => {
                        if(err.code !== 'ABORT_ERR' && err.code !== 'ERR_STREAM_PREMATURE_CLOSE') {
                            // @ts-ignore
                            currInstance.logger.error(new ErrorWithCause('Unexpected error, or too many retries, occurred while streaming logs', {cause: err}), {user: user.name});
                        }
                    });


                    delim.on('data', (c: any) => {
                        const logObj = JSON.parse(c) as LogInfo;
                        let subredditMessage;
                        let allMessage;
                        if(logObj.subreddit !== undefined) {
                            const {subreddit, bot, ...rest} = logObj
                            // @ts-ignore
                            subredditMessage = formatLogLineToHtml(formatter.transform(rest)[MESSAGE], rest.timestamp);
                        }
                        if(logObj.bot !== undefined) {
                            const {bot, ...rest} = logObj
                            // @ts-ignore
                            allMessage = formatLogLineToHtml(formatter.transform(rest)[MESSAGE], rest.timestamp);
                        }
                        // @ts-ignore
                        let formattedMessage = formatLogLineToHtml(formatter.transform(logObj)[MESSAGE], logObj.timestamp);
                        io.to(sessionId).emit('log', {...logObj, subredditMessage, allMessage, formattedMessage});
                    });

                    gotStream.once('retry', retryFn);
                }

                retryFn();

                return ac;
            }
            return undefined;
        }
    }

    try {
        server = await app.listen(port);
        io = new SocketServer(server);
    } catch (err: any) {
        throw new ErrorWithCause('[Web] Error occurred while initializing web or socket.io server', {cause: err});
    }
    logger.info(`Web UI started: http://localhost:${port}`, {label: ['Web']});

    const instanceWithPermissions = async (req: express.Request, res: express.Response, next: Function) => {
        delete req.session.botId;
        delete req.session.authBotId;

        const msg = 'Bot does not exist or you do not have permission to access it';
        const instance = cmInstances.find(x => x.getName() === req.query.instance);
        if (instance === undefined) {
            return res.status(404).render('error', {error: msg});
        }

        if (!req.user?.clientData?.webOperator && !req.user?.canAccessInstance(instance)) {
            return res.status(404).render('error', {error: msg});
        }

        if (req.params.subreddit !== undefined && !req.user?.isInstanceOperator(instance) && !req.user?.subreddits.includes(req.params.subreddit)) {
            return res.status(404).render('error', {error: msg});
        }
        req.instance = instance;
        req.session.botId = instance.getName();
        if(req.user?.canAccessInstance(instance)) {
            req.session.authBotId = instance.getName();
        }
        return next();
    }


    const botWithPermissions = (required: boolean = false, setDefault: boolean = false) => async (req: express.Request, res: express.Response, next: Function) => {

        const instance = req.instance;
        if(instance === undefined) {
            return res.status(401).send("Instance must be defined");
        }

        const msg = 'Bot does not exist or you do not have permission to access it';
        const botVal = req.query.bot as string;
        if(botVal === undefined && required) {
            return res.status(400).render('error', {error: `"bot" param must be defined`});
        }

        if(botVal !== undefined || setDefault) {

            let botInstance;
            if(botVal === undefined) {
                // find a bot they can access
                botInstance = instance.bots.find(x => req.user?.canAccessBot(x));
                if(botInstance !== undefined) {
                    req.query.bot = botInstance.botName;
                }
            } else {
                botInstance = instance.bots.find(x => x.botName === botVal);
            }

            if(botInstance === undefined) {
                return res.status(404).render('error', {error: msg});
            }

            if (!req.user?.clientData?.webOperator && !req.user?.canAccessBot(botInstance)) {
                return res.status(404).render('error', {error: msg});
            }

            if (req.params.subreddit !== undefined && !req.user?.isInstanceOperator(instance) && !req.user?.subreddits.includes(req.params.subreddit)) {
                return res.status(404).render('error', {error: msg});
            }
            req.bot = botInstance;
        }

        next();
    }

    const createUserToken = async (req: express.Request, res: express.Response, next: Function) => {
        req.token = createToken(req.instance as CMInstanceInterface, req.user);
        next();
    }

    const defaultSession = (req: express.Request, res: express.Response, next: Function) => {
        if(req.session.limit === undefined) {
            req.session.limit = 200;
            req.session.level = 'verbose';
            req.session.sort = 'descending';
            req.session.save();
        }
        // @ts-ignore
        connectedUsers[req.session.id] = {};
        next();
    }

    // const authenticatedRouter = Router();
    // authenticatedRouter.use([ensureAuthenticated, defaultSession]);
    // app.use(authenticatedRouter);
    //
    // const botUserRouter = Router();
    // botUserRouter.use([ensureAuthenticated, defaultSession, botWithPermissions, createUserToken]);
    // app.use(botUserRouter);

    app.useAsync('/api/', [ensureAuthenticated, defaultSession, instanceWithPermissions, botWithPermissions(true), createUserToken], (req: express.Request, res: express.Response) => {
        req.headers.Authorization = `Bearer ${req.token}`

        const instance = req.instance as CMInstanceInterface;
        return proxy.web(req, res, {
            target: {
                protocol: instance.url.protocol,
                host: instance.url.hostname,
                port: instance.url.port,
            },
            prependPath: false,
        });
    });

    const defaultInstance = async (req: express.Request, res: express.Response, next: Function) => {
        if(req.query.instance === undefined) {
            if(cmInstances.length === 0) {
                return res.render('error', {error: 'There are no ContextMod instances defined for this web client!'});
            }
            const user = req.user as Express.User;

            const accessibleInstance = cmInstances.find(x => {
                if(x.operators.includes(user.name)) {
                    return true;
                }
                return intersect(user.subreddits, x.subreddits).length > 0;
            });

            if(accessibleInstance === undefined) {
                logger.warn(`User ${user.name} is not an operator and has no subreddits in common with any *running* bot instances. If you are sure they should have common subreddits then this client may not be able to access all defined CM servers or the bot may be offline.`, {user: user.name});
                return res.render('noAccess');
            }

            return res.redirect(`/?instance=${accessibleInstance.friendly}`);
        }
        const instance = cmInstances.find(x => x.getName() === req.query.instance);
        req.instance = instance;
        next();
    }

    const defaultSubreddit = async (req: express.Request, res: express.Response, next: Function) => {
        if(req.bot !== undefined && req.query.subreddit === undefined) {
            const firstAccessibleSub = req.bot.subreddits.find(x => req.user?.isInstanceOperator(req.instance) || req.user?.subreddits.includes(x));
            req.query.subreddit = firstAccessibleSub;
        }
        next();
    }

    const initHeartbeat = async (req: express.Request, res: express.Response, next: Function) => {
        if(!init) {
            for(const c of clients) {
                await refreshClient(c);
            }
            init = true;
            loopHeartbeat();
        }
        next();
    };

    const redirectBotsNotAuthed = async (req: express.Request, res: express.Response, next: Function) => {
        if(cmInstances.length === 1 && cmInstances[0].error === 'Missing credentials: refreshToken, accessToken') {
            // assuming user is doing first-time setup and this is the default localhost bot
            return res.redirect('/auth/helper');
        }
        next();
    }

    app.getAsync('/', [initHeartbeat, redirectBotsNotAuthed, ensureAuthenticated, defaultSession, defaultInstance, instanceWithPermissions, botWithPermissions(false, true), createUserToken], async (req: express.Request, res: express.Response) => {

        const user = req.user as Express.User;
        const instance = req.instance as CMInstance;

        const limit = req.session.limit;
        const sort = req.session.sort;
        const level = req.session.level;

        const shownInstances = cmInstances.reduce((acc: CMInstance[], curr) => {
            const isBotOperator = req.user?.isInstanceOperator(curr);
            if(user?.clientData?.webOperator) {
                // @ts-ignore
                return acc.concat({...curr.getData(), canAccessLocation: true, isOperator: isBotOperator});
            }
            if(!isBotOperator && !req.user?.canAccessInstance(curr)) {
                return acc;
            }
            // @ts-ignore
            return acc.concat({...curr.getData(), canAccessLocation: isBotOperator, isOperator: isBotOperator, botId: curr.getName()});
        },[]);

        let resp;
        try {
            resp = await got.get(`${instance.normalUrl}/status`, {
                headers: {
                    'Authorization': `Bearer ${req.token}`,
                },
                searchParams: {
                    bot: req.query.bot as (string | undefined),
                    subreddit: req.query.sub as (string | undefined) ?? 'all',
                    limit,
                    sort,
                    level,
                    //bot: req.query.bot as string,
                },
            }).json() as any;

        } catch(err: any) {
            instance.logger.error(new ErrorWithCause(`Could not retrieve instance information. Will attempted to update heartbeat.`, {cause: err}));
            refreshClient({host: instance.host, secret: instance.secret});
            const isOp = req.user?.isInstanceOperator(instance);
            return res.render('offline', {
                instances: shownInstances,
                instanceId: (req.instance as CMInstance).getName(),
                isOperator: isOp,
                // @ts-ignore
                logs: filterLogs((isOp ? instance.logs : instance.logs.filter(x => x.user === undefined || x.user.includes(req.user.name))), {limit, sort, level}),
                logSettings: {
                    limitSelect: [10, 20, 50, 100, 200].map(x => `<option ${limit === x ? 'selected' : ''} class="capitalize ${limit === x ? 'font-bold' : ''}" data-value="${x}">${x}</option>`).join(' | '),
                    sortSelect: ['ascending', 'descending'].map(x => `<option ${sort === x ? 'selected' : ''} class="capitalize ${sort === x ? 'font-bold' : ''}" data-value="${x}">${x}</option>`).join(' '),
                    levelSelect: availableLevels.map(x => `<option ${level === x ? 'selected' : ''} class="capitalize log-${x} ${level === x ? `font-bold` : ''}" data-value="${x}">${x}</option>`).join(' '),
                },
            })
            // resp = defaultBotStatus(intersect(user.subreddits, instance.subreddits));
            // resp.subreddits = resp.subreddits.map(x => {
            //     if(x.name === 'All') {
            //         x.logs = (botLogMap.get(instance.friendly) || []).map(x => formatLogLineToHtml(x[1]));
            //     }
            //     return x;
            // })
        }

        //const instanceOperator = instance.operators.includes((req.user as Express.User).name);

        // const shownBots = instance.bots.reduce((acc: BotInstance[], curr) => {
        //     if(!instanceOperator && intersect(user.subreddits, curr.subreddits).length === 0) {
        //         return acc;
        //     }
        //     // @ts-ignore
        //     return acc.concat({...curr, isOperator: instanceOperator});
        // },[]);

        const isOp = req.user?.isInstanceOperator(instance);

        res.render('status', {
            instances: shownInstances,
            bots: resp.bots.map((x: BotStatusResponse) => {
                const {subreddits = []} = x;
                const subredditsWithSimpleLogs = subreddits.map(y => {
                    let transformedLogs: string[];
                    if(y.name === 'All') {
                        // only need to remove bot name here
                        transformedLogs = (y.logs as LogInfo[]).map((z: LogInfo) => {
                           const {bot, ...rest} = z;
                           // @ts-ignore
                           return formatLogLineToHtml(formatter.transform(rest)[MESSAGE] as string, rest.timestamp);
                        });
                    } else {
                        transformedLogs = (y.logs as LogInfo[]).map((z: LogInfo) => {
                            const {bot, subreddit, ...rest} = z;
                            // @ts-ignore
                            return formatLogLineToHtml(formatter.transform(rest)[MESSAGE] as string, rest.timestamp);
                        });
                    }
                    y.logs = transformedLogs;
                    return y;
                });
                return {...x, subreddits: subredditsWithSimpleLogs};
            }),
            botId: (req.instance as CMInstanceInterface).friendly,
            instanceId: (req.instance as CMInstanceInterface).friendly,
            isOperator: isOp,
            system: isOp ? {
                logs: resp.system.logs,
                } : undefined,
            operators: instance.operators.join(', '),
            operatorDisplay: instance.operatorDisplay,
            logSettings: {
                limitSelect: [10, 20, 50, 100, 200].map(x => `<option ${limit === x ? 'selected' : ''} class="capitalize ${limit === x ? 'font-bold' : ''}" data-value="${x}">${x}</option>`).join(' | '),
                sortSelect: ['ascending', 'descending'].map(x => `<option ${sort === x ? 'selected' : ''} class="capitalize ${sort === x ? 'font-bold' : ''}" data-value="${x}">${x}</option>`).join(' '),
                levelSelect: availableLevels.map(x => `<option ${level === x ? 'selected' : ''} class="capitalize log-${x} ${level === x ? `font-bold` : ''}" data-value="${x}">${x}</option>`).join(' '),
            },
        });
    });

    app.getAsync('/bot/invites', defaultSession, async (req: express.Request, res: express.Response) => {
        res.render('modInvites', {
            title: `Pending Moderation Invites`,
        });
    });

    app.getAsync('/config', defaultSession, async (req: express.Request, res: express.Response) => {
        const {format = 'json'} = req.query as any;
        res.render('config', {
            title: `Configuration Editor`,
            format,
            canSave: req.user?.clientData?.scope?.includes('wikiedit') && req.user?.clientData?.tokenExpiresAt !== undefined && dayjs.unix(req.user?.clientData.tokenExpiresAt).isAfter(dayjs())
        });
    });

    app.postAsync('/config', [ensureAuthenticatedApi, defaultSession, instanceWithPermissions, botWithPermissions(true)], async (req: express.Request, res: express.Response) => {
        const {subreddit} = req.query as any;
        const {location, data, create = false} = req.body as any;

        const client = new ExtendedSnoowrap({
            userAgent,
            clientId,
            clientSecret,
            accessToken: req.user?.clientData?.token
        });

        try {
            // @ts-ignore
            const wiki = await client.getSubreddit(subreddit).getWikiPage(location);
            await wiki.edit({
                text: data,
                reason: create ? 'Created Config through CM Web' : 'Updated through CM Web'
            });
        } catch (err: any) {
            res.status(500);
            return res.send(err.message);
        }

        if(create) {
            try {
                // @ts-ignore
                await client.getSubreddit(subreddit).getWikiPage(location).editSettings({
                    permissionLevel: 2,
                    // don't list this page on r/[subreddit]/wiki/pages
                    listed: false,
                });
            } catch (err: any) {
                res.status(500);
                return res.send(`Successfully created wiki page for configuration but encountered error while setting visibility. You should manually set the wiki page visibility on reddit. \r\n Error: ${err.message}`);
            }
        }

        res.status(200);
        return res.send();
    });

    app.getAsync('/events', [ensureAuthenticatedApi, defaultSession, instanceWithPermissions, botWithPermissions(true), createUserToken], async (req: express.Request, res: express.Response) => {
        const {subreddit} = req.query as any;
        const resp = await got.get(`${(req.instance as CMInstanceInterface).normalUrl}/events`, {
            headers: {
                'Authorization': `Bearer ${req.token}`,
            },
            searchParams: {
                subreddit,
                bot: req.bot?.botName
            }
        }).json() as [any];

        const actionedEvents = resp.map((x: ActionedEvent) => {
            const {timestamp, activity: {peek, link}, runResults = [], ...rest} = x;
            const time = dayjs(timestamp).local().format('YY-MM-DD HH:mm:ss z');
            const formattedPeek = Autolinker.link(peek, {
                email: false,
                phone: false,
                mention: false,
                hashtag: false,
                stripPrefix: false,
                sanitizeHtml: true,
            });
            const formattedRunResults = runResults.map((summ: RunResult) => {
                const {checkResults = [], ...rest} = summ;
                const formattedCheckResults = checkResults.map((y: CheckSummary) => {
                    const {actionResults = [], ruleResults = [], triggered: checkTriggered, authorIs, itemIs, ...rest} = y;

                    const formattedRuleResults = ruleResults.map((z: RuleResult) => {
                        const {triggered, result, ...restY} = z;
                        return {
                            ...restY,
                            triggered: triggeredIndicator(triggered, 'Skipped'),
                            result: result || '-',
                            ...formatFilterData(z)
                        };
                    });
                    const formattedActionResults = actionResults.map((z: ActionResult) => {
                        const {run, runReason, success, result, dryRun, ...restA} = z;
                        let res = '';
                        if(!run) {
                            res = `Not Run - ${runReason === undefined ? '(No Reason)' : runReason}`;
                        } else {
                            res = `${triggeredIndicator(success)}${result !== undefined ? ` - ${result}` : ''}`;
                        }
                        return {
                            ...restA,
                            dryRun: dryRun ? ' (DRYRUN)' : '',
                            result: res,
                            ...formatFilterData(z)
                        };
                    });

                    return {
                        ...rest,
                        triggered: triggeredIndicator(checkTriggered, 'Skipped'),
                        triggeredVal: checkTriggered,
                        ruleResults: formattedRuleResults,
                        actionResults: formattedActionResults,
                        ruleSummary: y.fromCache ? `Check result was found in cache: ${triggeredIndicator(checkTriggered, 'Skipped')}` : resultsSummary(ruleResults, y.condition),
                        ...formatFilterData(y)
                    }
                });

                return {
                    ...rest,
                    triggered: triggeredIndicator(summ.triggered, 'Skipped'),
                    triggeredVal: summ.triggered,
                    checkResults: formattedCheckResults,
                    ...formatFilterData(summ)
                }
            });
            return {
                ...rest,
                timestamp: time,
                activity: {
                    link,
                    peek: formattedPeek,
                },
                triggered: triggeredIndicator(x.triggered),
                triggeredVal: x.triggered,
                runResults: formattedRunResults,
            }
        });

        return res.render('events', {
            data: actionedEvents,
            title: `${subreddit !== undefined ? `${subreddit} ` : ''}Actioned Events`
        });
    });

    app.getAsync('/logs/settings/update',[ensureAuthenticated], async (req: express.Request, res: express.Response) => {
        const e = req.query;
        for (const [setting, val] of Object.entries(req.query)) {
            switch (setting) {
                case 'limit':
                    req.session.limit = Number.parseInt(val as string);
                    break;
                case 'sort':
                    req.session.sort = val as string;
                    break;
                case 'level':
                    req.session.level = val as string;
                    break;
            }
        }

        res.send('OK');
    });

    const sockStreams: Map<string, (AbortController | NodeJS.Timeout)[]> = new Map();
    const socketListeners: Map<string, any[]> = new Map();

    const clearSockStreams = (socketId: string) => {
        const currStreams = sockStreams.get(socketId) || [];
        for(const s of currStreams) {
            if(s instanceof AbortController) {
                s.abort();
            } else {
                clearInterval(s)
            }
        }
    }
    const clearSockListeners = (socketId: string) => {
        const listeners = socketListeners.get(socketId) || [];
        for(const l of listeners) {
            emitter.removeListener('log', l);
        }
    }

    io.use(sharedSession(sessionObj));

    io.on("connection", function (socket) {
        // @ts-ignore
        const session = socket.handshake.session as (Session & Partial<SessionData> | undefined);
        // @ts-ignore
        const user = session !== undefined ? session?.passport?.user as Express.User : undefined;

        let liveInterval: any = undefined;

        if (session !== undefined && user !== undefined) {
            clearSockStreams(socket.id);
            socket.join(session.id);

            // setup general web log event
            const webLogListener = (log: string) => {
                const subName = parseSubredditLogName(log);
                if((subName === undefined || user.clientData?.webOperator === true) && isLogLineMinLevel(log, session.level as string)) {
                    io.to(session.id).emit('webLog', formatLogLineToHtml(log));
                }
            }
            emitter.on('log', webLogListener);
            socketListeners.set(socket.id, [...(socketListeners.get(socket.id) || []), webLogListener]);

            socket.on('viewing', (data) => {
                if(user !== undefined) {
                    const {subreddit, bot: botVal} = data;
                    const currBot = cmInstances.find(x => x.getName() === session.botId);
                    if(currBot !== undefined) {

                        if(liveInterval !== undefined) {
                            clearInterval(liveInterval)
                        }

                        const liveEmit = async () => {
                            try {
                                const resp = await got.get(`${currBot.normalUrl}/liveStats`, {
                                    headers: {
                                        'Authorization': `Bearer ${createToken(currBot, user)}`,
                                    },
                                    searchParams: {
                                        bot: botVal,
                                        subreddit
                                    }
                                });
                                const stats = JSON.parse(resp.body);
                                io.to(session.id).emit('liveStats', stats);
                            } catch (err: any) {
                                currBot.logger.error(new ErrorWithCause('Could not retrieve live stats', {cause: err}));
                            }
                        }

                        // do an initial get
                        liveEmit();
                        // and then every 5 seconds after that
                        liveInterval = setInterval(async () => await liveEmit(), 5000);
                    }
                }
            });

            if(session.botId !== undefined) {
                const bot = cmInstances.find(x => x.getName() === session.botId);
                if(bot !== undefined) {
                    // web log listener for bot specifically
                    const botWebLogListener = (log: string) => {
                        const subName = parseSubredditLogName(log);
                        const instanceName = parseInstanceLogName(log);
                        if((subName !== undefined || instanceName !== undefined) && isLogLineMinLevel(log, session.level as string) && (session.botId?.toLowerCase() === instanceName || (subName !== undefined && subName.toLowerCase().includes(user.name.toLowerCase())))) {
                            io.to(session.id).emit('log', formatLogLineToHtml(log));
                        }
                    }
                    emitter.on('log', botWebLogListener);
                    socketListeners.set(socket.id, [...(socketListeners.get(socket.id) || []), botWebLogListener]);

                    // only setup streams if the user can actually access them (not just a web operator)
                    if(session.authBotId !== undefined) {
                        // streaming logs and stats from client
                        const newStreams: (AbortController | NodeJS.Timeout)[] = [];
                        const ac = startLogStream(session, user);
                        if(ac !== undefined) {
                            newStreams.push(ac);
                        }
                        const interval = setInterval(async () => {
                            try {
                                const resp = await got.get(`${bot.normalUrl}/stats`, {
                                    headers: {
                                        'Authorization': `Bearer ${createToken(bot, user)}`,
                                    }
                                }).json() as object;
                                io.to(session.id).emit('opStats', resp);
                            } catch (err: any) {
                                bot.logger.error(new ErrorWithCause('Could not retrieve stats', {cause: err}));
                                clearInterval(interval);
                            }
                        }, 5000);
                        newStreams.push(interval);
                        sockStreams.set(socket.id, newStreams);
                    }
                }
            }
        }
        socket.on('disconnect', (reason) => {
            clearSockStreams(socket.id);
            clearSockListeners(socket.id);
            clearInterval(liveInterval);
        });
    });

    const loopHeartbeat = async () => {
        while(true) {
            for(const c of clients) {
                await refreshClient(c);
            }
            // sleep for 10 seconds then do heartbeat check again
            await sleep(10000);
        }
    }

    const addBot = async (bot: CMInstanceInterface, userPayload: any, botPayload: any) => {
        try {
            const token = createToken(bot, userPayload);
            const resp = await got.post(`${bot.normalUrl}/bot`, {
                body: JSON.stringify(botPayload),
                headers: {
                    'Content-Type': 'application/json',
                    'Authorization': `Bearer ${token}`,
                }
            }).json() as object;
            return {success: true, ...resp};
        } catch (err: any) {
            return {success: false, error: err.message};
        }
    }

    const refreshClient = async (client: BotConnection, force = false) => {
        const existingClientIndex = cmInstances.findIndex(x => x.matchesHost(client.host));
        const instance = existingClientIndex === -1 ? new CMInstance(client, logger) : cmInstances[existingClientIndex];

        await instance.checkHeartbeat(force);

        if(existingClientIndex === -1) {
            cmInstances.push(instance);
        }
    }
}

export default webClient;<|MERGE_RESOLUTION|>--- conflicted
+++ resolved
@@ -17,21 +17,12 @@
 } from "../../Common/interfaces";
 import {
     buildCachePrefix,
-<<<<<<< HEAD
-    createCacheManager, defaultFormat, filterCriteriaSummary, filterLogBySubreddit, formatFilterData,
-    formatLogLineToHtml,
+    createCacheManager, defaultFormat, filterLogBySubreddit, filterCriteriaSummary, formatFilterData
+    formatLogLineToHtml, filterLogs, getUserAgent
     intersect, isLogLineMinLevel,
     LogEntry, parseInstanceLogInfoName, parseInstanceLogName, parseRedditEntity,
     parseSubredditLogName, permissions,
-    randomId, resultsSummary, sleep, triggeredIndicator
-=======
-    createCacheManager, defaultFormat, filterLogBySubreddit, filterLogs,
-    formatLogLineToHtml, getUserAgent,
-    intersect, isLogLineMinLevel,
-    LogEntry, parseInstanceLogInfoName, parseInstanceLogName, parseRedditEntity,
-    parseSubredditLogName, permissions,
-    randomId, replaceApplicationIdentifier, sleep, triggeredIndicator
->>>>>>> 88bafbc1
+    randomId, replaceApplicationIdentifier, resultsSummary, sleep, triggeredIndicator
 } from "../../util";
 import {Cache} from "cache-manager";
 import session, {Session, SessionData} from "express-session";
@@ -67,11 +58,8 @@
 import {TransformableInfo} from "logform";
 import {SimpleError} from "../../Utils/Errors";
 import {ErrorWithCause} from "pony-cause";
-<<<<<<< HEAD
 import {RuleResult} from "../../Rule";
-=======
 import {CMInstance} from "./CMInstance";
->>>>>>> 88bafbc1
 
 const emitter = new EventEmitter();
 

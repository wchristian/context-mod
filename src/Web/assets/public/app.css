a {
    text-decoration: underline;
}

.loading {
    height: 35px;
    fill: white;
    display: none;
}

.connected .loading {
    display: inline;
}

.sub {
    display: none;
}

.sub.active {
    display: inherit;
}

.nestedTabs {
    display: none;
}
.nestedTabs.active {
    display: inline-flex;
}

/*https://stackoverflow.com/a/48386400/1469797*/
.stats {
    display: grid;
    grid-template-columns: max-content auto;
    grid-gap: 5px;
}

.stats.three {
    grid-template-columns: max-content max-content auto;
}

.stats label {
    text-align: right;
}

.stats label:after {
    content: ":";
}

.newRow {
    margin-top: 15px;
}

.has-tooltip {
    /*position: relative;*/
}

.tooltip {
    transition-delay: 0.5s;
    transition-property: visibility;
    visibility: hidden;
    position: absolute;
    /*right: 0;*/
    margin-top:-35px;
}

.has-tooltip:hover .tooltip {
    visibility: visible;
    transition-delay: 0.2s;
    transition-property: visibility;
    z-index: 100;
}

.pointer {
    cursor: pointer;
}

.botStats.hidden {
    display: none;
}

.sub.offline a {
    pointer-events: none;
    text-decoration: none;
}

.sub.offline .logs a {
    pointer-events: initial;
    text-decoration: initial;
}

.blue {
    color: rgb(97, 175, 239)
}
.red {
    color: rgb(255 123 133);
}
.green {
    color: rgb(170 255 109);
}
.purple {
    color: rgb(224 124 253);
}
.yellow {
    color: rgb(253 198 94);
}

.breadcrumb {
    cursor: pointer;
}

#breadcrumbs::before,
.breadcrumb:not(:last-child)::after {
    content: '›';
    margin: 0 0.2rem;
}

.breadcrumb.array::before {
    content: '[]';
}

.breadcrumb.object::before {
    content: '{}';
}

#problems {
    background-color: #474646;
    padding: 10px;
    user-select: text;
}

.problem {
    align-items: center;
    cursor: pointer;
    display: flex;
    padding: 0.25rem;
}

.problem-text {
    margin-left: 0.5rem;
}

.problem .codicon-warning {
    color: orange;
}

.isDisabled {
    cursor: not-allowed;
    opacity: 0.5;
    text-decoration: none;
}

#saveTip .tooltip:hover {
    transition-delay: 1s;
}

<<<<<<< HEAD
.triggeredState.notTriggered {
    display: none;
}

.triggeredState.hide {
    display: none;
}

.triggeredState.notTriggered.show {
    display: inherit;
}

.triggeredStateToggle {
    cursor: pointer;
}

li > ul {
    padding: revert;
=======
#redditStatus .iconify-inline {
    display: inline;
>>>>>>> 88bafbc1
}<|MERGE_RESOLUTION|>--- conflicted
+++ resolved
@@ -153,7 +153,10 @@
     transition-delay: 1s;
 }
 
-<<<<<<< HEAD
+#redditStatus .iconify-inline {
+    display: inline;
+}
+
 .triggeredState.notTriggered {
     display: none;
 }
@@ -172,8 +175,4 @@
 
 li > ul {
     padding: revert;
-=======
-#redditStatus .iconify-inline {
-    display: inline;
->>>>>>> 88bafbc1
 }
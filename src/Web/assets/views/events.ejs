<html lang="en">
<head>
    <link rel="stylesheet" href="/public/tailwind.min.css"/>
    <script src="https://code.iconify.design/1/1.0.4/iconify.min.js"></script>
    <link rel="stylesheet" href="/public/themeToggle.css">
    <link rel="stylesheet" href="/public/app.css">
    <title><%= title %></title>
    <meta charset="utf-8">
    <meta http-equiv="X-UA-Compatible" content="IE=edge">
    <meta name="viewport" content="width=device-width,initial-scale=1.0">
    <!--icons from https://heroicons.com -->
    <style>
        /*.peek a {*/
        /*    display: none;*/
        /*}*/
    </style>
</head>
<body class="bg-gray-900 text-white font-sans">
<div class="min-w-screen min-h-screen">
    <%- include('partials/title') %>
    <div class="container mx-auto">
        <div class="grid">
            <div class="pr-3 pt-3" style="text-align: right">
                <input type="checkbox" id="showAll">
                <label for="showAll">Show all non-triggered details</label>
            </div>
            <div class="px-3 py-6 space-y-3">
                <% if(data.length === 0) { %>
                    No events have been actioned yet!
                <% } %>
                <% data.forEach(function (eRes) { %>
                    <div class="shadow-lg bg-gray-700 py-1 triggeredStateWrapper">
                        <div class="space-x-4 px-4 p-2 leading-2 triggeredStateToggle">
                            <div class="flex items-center justify-between">
                                <div>
                                    <% if(eRes.rerunSource !== undefined) { %>
                                        [RERUN]
                                    <% } %>
                                    <a class="activityLink font-semibold" target="_blank" href="https://reddit.com<%= eRes.activity.link%>"><%= eRes.activity.type === 'comment' ? 'Comment' : 'Submission' %></a>
                                    by <a class="activityLink" target="_blank" href="https://reddit.com/u/<%= eRes.activity.author%>"><%= eRes.activity.author%></a>
                                </div>
                                <div class="font-semibold flex items-center flex-end">
                                    <a class="activityLink mr-1" target="_blank" href="https://reddit.com/<%= eRes.activity.subreddit %>"><%= eRes.activity.subreddit %></a>
                                     @ <%= eRes.timestamp %>
                                </div>
                            </div>
                        </div>
                        <div class="border-t-2 border-gray-500 triggeredState <%= eRes.triggered ? 'triggered' : 'notTriggered'%>">
                            <div class="m-4 p-2 px-4">
<<<<<<< HEAD
                                <% if(eRes.rerunSource !== undefined) { %>
                                    <div class="mb-3">
                                        <div class="font-semibold mb-2">Rerun Summary</div>
                                        <ul class="list-inside list-disc">
                                            <li>Dispatched By: <i><%= eRes.rerunSource.action %></i></li>
                                            <li>Queued At: <i><%= eRes.rerunSource.queuedAt %></i></li>
                                            <li>Delayed For: <i><%= eRes.rerunSource.delay %></i></li>
                                            <li>Initial Goto:<i><%= eRes.rerunSource.goto %></i></li>
                                        </ul>
                                    </div>
=======
                                <blockquote class="ml-3 italic" cite="https://reddit.com<%= eRes.activity.link%>">
                                    "<%- eRes.activity.peek %>"
                                </blockquote>
                                <% if(eRes.parentSubmission !== undefined) { %>
                                    <div class="my-3">in a <a class="activityLink inline" href="https://reddit.com<%= eRes.parentSubmission.link%>">Submission</a> by <a class="activityLink inline" target="_blank" href="https://reddit.com/u/<%= eRes.parentSubmission.author%>">/u/<%= eRes.parentSubmission.author%></a> titled:</div>
                                <blockquote class="ml-3 mb-2 italic" cite="https://reddit.com<%= eRes.parentSubmission.link%>">
                                    "<%= eRes.parentSubmission.peek%>"
                                </blockquote>
>>>>>>> 9b79bdbd
                                <% } %>
                                <div class="font-semibold mb-2">Content Summary</div>
                                <div class="ml-5">
                                    <blockquote class="ml-4 italic" cite="https://reddit.com<%= eRes.activity.link%>">
                                        "<%- eRes.activity.peek %>"
                                    </blockquote>
                                    <% if(eRes.parentSubmission !== undefined) { %>
                                        <div class="my-3">in the <a class="activityLink" href="https://reddit.com<%= eRes.parentSubmission.link%>">Submission</a></div>
                                    <blockquote class="ml-4 mb-2 italic" cite="https://reddit.com<%= eRes.parentSubmission.link%>">
                                        "<%= eRes.parentSubmission.peek%>"
                                    </blockquote>
                                        by <a class="activityLink" target="_blank" href="https://reddit.com/u/<%= eRes.parentSubmission.author%>"><%= eRes.parentSubmission.author%></a>
                                    <% } %>
                                </div>
                            </div>
                        <% eRes.runResults.forEach(function (runSum, index) { %>
                        <div class="m-4 p-2 px-4 space-y-2 bg-gray-600 triggeredStateWrapper">
                            <div class="triggeredStateToggle">
                                <span class="font-semibold">Run:</span>
                                <span class="px-1"><%= runSum.triggered %></span> <%= runSum.name %>
                            </div>
                            <div class="space-y-2 triggeredState <%= runSum.triggeredVal ? 'triggered' : 'notTriggered'%>">
                                <% if (runSum.error !== undefined) { %>
                                    <span class="font-semibold">Not Run</span> <span class="px-1">=> <%= runSum.error %></span>
                                <% } %>
                                <% if(runSum.authorIs !== undefined || runSum.itemIs !== undefined) { %>
                                <ul class="list-inside list-disc">
                                    <% if(runSum.authorIs !== undefined) { %>
                                        <li>
                                            <span class="font-semibold">Author:</span> <span class="px-1"><%= runSum.authorIs.passed %> (<%= runSum.authorIs.join %>)</span>
                                            <ul class="list-inside list-disc">
                                                <% runSum.authorIs.criteriaResults.forEach(function (res, index) { %>
                                                    <li>Criteria #<%= index + 1 %> => <%= res[0] %>
                                                        <ul class="list-inside list-disc">
                                                            <% res[1].forEach(function (resInside) { %>
                                                                <li><%= resInside %></li>
                                                            <% }) %>
                                                        </ul>
                                                    </li>
                                                <% }) %>
                                            </ul>
                                        </li>
                                    <% } %>
                                        <% if(runSum.itemIs !== undefined) { %>
                                            <li>
                                                <span class="font-semibold">Item:</span> <span class="px-1"><%= runSum.itemIs.passed %> (<%= runSum.itemIs.join %>)</span>
                                                <ul class="list-inside list-disc">
                                                    <% runSum.itemIs.criteriaResults.forEach(function (res, index) { %>
                                                        <li>Criteria #<%= index + 1 %> => <%= res[0] %>
                                                            <ul class="list-inside list-disc">
                                                                <% res[1].forEach(function (resInside) { %>
                                                                    <li><%= resInside %></li>
                                                                <% }) %>
                                                            </ul>
                                                        </li>
                                                    <% }) %>
                                                </ul>
                                            </li>
                                        <% } %>
                                </ul>
                                <% } %>
                            <% runSum.checkResults.forEach(function (chkSum, index) { %>
                                <div class="py-3 px-4 space-y-2 bg-gray-500 triggeredStateWrapper <%= chkSum.triggeredVal ? 'border-2 border-gray-100' : ''%>">
                                    <div class="triggeredStateToggle">
                                        <span class="font-semibold">Check:</span><span class="px-1"><%= chkSum.triggered %></span><%= chkSum.name %><span class="px-3">&#10132;</span><%= chkSum.ruleSummary %>
                                    </div>
                                    <div class="space-y-2 triggeredState <%= chkSum.triggeredVal ? 'triggered' : 'notTriggered'%>">
                                    <% if (chkSum.error !== undefined) { %>
                                        <span class="font-semibold">Not Run</span><span class="px-1"> => <%= chkSum.error %></span>
                                    <% } %>
                                    <% if(chkSum.authorIs !== undefined || chkSum.itemIs !== undefined) { %>
                                        <ul class="list-inside list-disc">
                                            <% if(chkSum.authorIs !== undefined) { %>
                                                <li>
                                                    <span class="font-semibold">Author:</span> <span class="px-1"><%= chkSum.authorIs.passed %> (<%= chkSum.authorIs.join %>)</span>
                                                    <ul class="list-inside list-disc">
                                                        <% chkSum.authorIs.criteriaResults.forEach(function (res, index) { %>
                                                            <li>Criteria #<%= index %> => <%= res[0] %>
                                                                <ul class="list-inside list-disc">
                                                                    <% res[1].forEach(function (resInside) { %>
                                                                        <li><%= resInside %></li>
                                                                    <% }) %>
                                                                </ul>
                                                            </li>
                                                        <% }) %>
                                                    </ul>
                                                </li>
                                            <% } %>
                                            <% if(chkSum.itemIs !== undefined) { %>
                                                <li>
                                                    <span class="font-semibold">Item:</span> <span class="px-1"><%= chkSum.itemIs.passed %> (<%= chkSum.itemIs.join %>)</span>
                                                    <ul class="list-inside list-disc">
                                                        <% chkSum.itemIs.criteriaResults.forEach(function (res, index) { %>
                                                            <li>Criteria #<%= index %> => <%= res[0] %>
                                                                <ul class="list-inside list-disc">
                                                                    <% res[1].forEach(function (resInside) { %>
                                                                        <li><%= resInside %></li>
                                                                    <% }) %>
                                                                </ul>
                                                            </li>
                                                        <% }) %>
                                                    </ul>
                                                </li>
                                            <% } %>
                                        </ul>
                                    <% } %>
                                    <div>
                                        <span class="font-semibold">Rules:</span>
                                        <ul class="list-inside list-disc">
                                            <% chkSum.ruleResults.forEach(function (ruleResult) { %>
                                                <% if(ruleResult.authorIs !== undefined || ruleResult.itemIs !== undefined) { %>
                                                    <li><%= ruleResult.name %> <%= ruleResult.triggered%>
                                                        <ul class="list-inside list-disc">
                                                            <% if(chkSum.authorIs !== undefined) { %>
                                                                <li>
                                                                    <span class="font-semibold">Author:</span> <span class="px-1"><%= ruleResult.authorIs.passed %> (<%= ruleResult.authorIs.join %>)</span>
                                                                    <ul class="list-inside list-disc">
                                                                        <% ruleResult.authorIs.criteriaResults.forEach(function (res, index) { %>
                                                                            <li>Criteria #<%= index %> => <%= res[0] %>
                                                                                <ul class="list-inside list-disc">
                                                                                    <% res[1].forEach(function (resInside) { %>
                                                                                        <li><%= resInside %></li>
                                                                                    <% }) %>
                                                                                </ul>
                                                                            </li>
                                                                        <% }) %>
                                                                    </ul>
                                                                </li>
                                                            <% } %>
                                                            <% if(ruleResult.itemIs !== undefined) { %>
                                                                <li>
                                                                    <span class="font-semibold">Item:</span> <span class="px-1"><%= ruleResult.itemIs.passed %> (<%= ruleResult.itemIs.join %>)</span>
                                                                    <ul class="list-inside list-disc">
                                                                        <% ruleResult.itemIs.criteriaResults.forEach(function (res, index) { %>
                                                                            <li>Criteria #<%= index %> => <%= res[0] %>
                                                                                <ul class="list-inside list-disc">
                                                                                    <% res[1].forEach(function (resInside) { %>
                                                                                        <li><%= resInside %></li>
                                                                                    <% }) %>
                                                                                </ul>
                                                                            </li>
                                                                        <% }) %>
                                                                    </ul>
                                                                </li>
                                                            <% } %>
                                                            <li><span class="font-semibold">Result:</span> <%= ruleResult.result %></li>
                                                        </ul>
                                                    </li>
                                                <% } else { %>
                                                    <li><%= ruleResult.name %> <%= ruleResult.triggered%> - <%= ruleResult.result %></li>
                                                <% } %>
                                            <% }) %>
                                        </ul>
                                    </div>
                                    <% if(chkSum.actionResults.length !== 0) { %>
                                    <div><span class="font-semibold">Actions</span>

                                            <ul class="list-inside list-disc">
                                                <% chkSum.actionResults.forEach(function (aRes) { %>
                                                    <% if (aRes.error !== undefined) { %>
                                                        <span class="font-semibold">Not Run</span><span class="px-1"> => <%= aRes.error %></span>
                                                    <% } %>
                                                    <% if(aRes.authorIs !== undefined || aRes.itemIs !== undefined) { %>
                                                        <li><%= aRes.name %> <%= aRes.triggered%>
                                                            <ul class="list-inside list-disc">
                                                                <% if(aRes.authorIs !== undefined) { %>
                                                                    <li>
                                                                        <span class="font-semibold">Author:</span> <span class="px-1"><%= aRes.authorIs.passed %> (<%= aRes.authorIs.join %>)</span>
                                                                        <ul class="list-inside list-disc">
                                                                            <% aRes.authorIs.criteriaResults.forEach(function (res, index) { %>
                                                                                <li>Criteria #<%= index %> => <%= res[0] %>
                                                                                    <ul class="list-inside list-disc">
                                                                                        <% res[1].forEach(function (resInside) { %>
                                                                                            <li><%= resInside %></li>
                                                                                        <% }) %>
                                                                                    </ul>
                                                                                </li>
                                                                            <% }) %>
                                                                        </ul>
                                                                    </li>
                                                                <% } %>
                                                                <% if(aRes.itemIs !== undefined) { %>
                                                                    <li>
                                                                        <span class="font-semibold">Item:</span> <span class="px-1"><%= aRes.itemIs.passed %> (<%= aRes.itemIs.join %>)</span>
                                                                        <ul class="list-inside list-disc">
                                                                            <% aRes.itemIs.criteriaResults.forEach(function (res, index) { %>
                                                                                <li>Criteria #<%= index %> => <%= res[0] %>
                                                                                    <ul class="list-inside list-disc">
                                                                                        <% res[1].forEach(function (resInside) { %>
                                                                                            <li><%= resInside %></li>
                                                                                        <% }) %>
                                                                                    </ul>
                                                                                </li>
                                                                            <% }) %>
                                                                        </ul>
                                                                    </li>
                                                                <% } %>
                                                                <li><span class="font-semibold">Result:</span> <%= aRes.result %></li>
                                                            </ul>
                                                        </li>
                                                    <% } else { %>
                                                            <li><%= aRes.name %><%= aRes.dryRun %> - <%= aRes.result %></li>
                                                    <% } %>
                                                <% }) %>
                                            </ul>
                                    </div>
                                    <% } %>
                                    <div>
                                        <span class="font-semibold">Post <%= chkSum.triggered ? 'Trigger' : 'Fail' %> Behavior <span class="px-1">&#10132;</span> <%= chkSum.postBehavior %></span>
                                    </div>
                                    </div>
                                </div>
                        <% }) %>
                            </div>
                    </div>
                        <% }) %>
                        </div>
            </div>
                <% }) %>
            </div>
        </div>
    </div>
    <%- include('partials/footer') %>
</div>
<script>
    function toggleShowNonTriggered(val) {
        document.querySelectorAll('.triggeredState').forEach(el => {
            el.classList.remove('show','hide');
            if(val && el.classList.contains('notTriggered')) {
                el.classList.add('show');
            }
        });
    }
    document.querySelector('#showAll').addEventListener('change', (e) => {
        toggleShowNonTriggered(e.target.checked);
        localStorage.setItem('showNonTriggered', e.target.checked);
    });

    const initShowNonTiggeredState = localStorage.getItem('showNonTriggered');
    if(initShowNonTiggeredState === 'true') {
        document.querySelector('#showAll').checked = true;
        toggleShowNonTriggered(true);
    }

    document.querySelectorAll('.triggeredStateToggle').forEach(el => {
        el.addEventListener('click', (e) => {
            if(e.target.nodeName.toLowerCase() !== 'a') {
                const tElm = e.currentTarget.closest('.triggeredStateWrapper').querySelector('.triggeredState');
                if(tElm !== null) {
                    if(tElm.classList.contains('triggered')) {
                        if(tElm.classList.contains('hide')) {
                            tElm.classList.remove('hide');
                        } else {
                            tElm.classList.add('hide');
                        }
                    } else {
                        if(tElm.classList.contains('show')) {
                            tElm.classList.remove('show');
                        } else {
                            tElm.classList.add('show');
                        }
                    }
                }
            }
        });
    })
</script>
</body>
</html><|MERGE_RESOLUTION|>--- conflicted
+++ resolved
@@ -47,7 +47,6 @@
                         </div>
                         <div class="border-t-2 border-gray-500 triggeredState <%= eRes.triggered ? 'triggered' : 'notTriggered'%>">
                             <div class="m-4 p-2 px-4">
-<<<<<<< HEAD
                                 <% if(eRes.rerunSource !== undefined) { %>
                                     <div class="mb-3">
                                         <div class="font-semibold mb-2">Rerun Summary</div>
@@ -58,16 +57,6 @@
                                             <li>Initial Goto:<i><%= eRes.rerunSource.goto %></i></li>
                                         </ul>
                                     </div>
-=======
-                                <blockquote class="ml-3 italic" cite="https://reddit.com<%= eRes.activity.link%>">
-                                    "<%- eRes.activity.peek %>"
-                                </blockquote>
-                                <% if(eRes.parentSubmission !== undefined) { %>
-                                    <div class="my-3">in a <a class="activityLink inline" href="https://reddit.com<%= eRes.parentSubmission.link%>">Submission</a> by <a class="activityLink inline" target="_blank" href="https://reddit.com/u/<%= eRes.parentSubmission.author%>">/u/<%= eRes.parentSubmission.author%></a> titled:</div>
-                                <blockquote class="ml-3 mb-2 italic" cite="https://reddit.com<%= eRes.parentSubmission.link%>">
-                                    "<%= eRes.parentSubmission.peek%>"
-                                </blockquote>
->>>>>>> 9b79bdbd
                                 <% } %>
                                 <div class="font-semibold mb-2">Content Summary</div>
                                 <div class="ml-5">
@@ -75,11 +64,11 @@
                                         "<%- eRes.activity.peek %>"
                                     </blockquote>
                                     <% if(eRes.parentSubmission !== undefined) { %>
-                                        <div class="my-3">in the <a class="activityLink" href="https://reddit.com<%= eRes.parentSubmission.link%>">Submission</a></div>
+                                        <div class="my-3">in a <a class="activityLink inline" href="https://reddit.com<%= eRes.parentSubmission.link%>">Submission</a> by <a class="activityLink inline" target="_blank" href="https://reddit.com/u/<%= eRes.parentSubmission.author%>">/u/<%= eRes.parentSubmission.author%></a> titled:</div>
                                     <blockquote class="ml-4 mb-2 italic" cite="https://reddit.com<%= eRes.parentSubmission.link%>">
                                         "<%= eRes.parentSubmission.peek%>"
                                     </blockquote>
-                                        by <a class="activityLink" target="_blank" href="https://reddit.com/u/<%= eRes.parentSubmission.author%>"><%= eRes.parentSubmission.author%></a>
+
                                     <% } %>
                                 </div>
                             </div>

--- conflicted
+++ resolved
@@ -32,23 +32,6 @@
                     <div class="shadow-lg bg-gray-700 py-1 triggeredStateWrapper">
                         <div class="space-x-4 px-4 p-2 leading-2 triggeredStateToggle">
                             <div class="flex items-center justify-between">
-<<<<<<< HEAD
-                                <div><%- eRes.peek %></div>
-                                <div class="flex self-start flex-end">
-                                    r/<%= eRes.activity.subreddit.name %> @ <%= eRes.timestamp %>
-                                </div>
-                            </div>
-                        </div>
-                        <div class="p-4 pl-6 pt-3 space-y-2 bg-gray-500">
-                            <div><span class="font-semibold">Check:</span> <%= eRes.check %><span class="px-3">&#10132;</span><%= eRes.ruleSummary %></div>
-                            <div>
-                                <span class="font-semibold">Rules:</span>
-                                <ul class="list-inside list-disc">
-                                    <% eRes.ruleResults.forEach(function (ruleResult) { %>
-                                        <li><%= ruleResult.premise.name %> (<%= ruleResult.premise.kind %>) - <%= ruleResult.triggered%> - <%= ruleResult.result %></li>
-                                    <% }) %>
-                                </ul>
-=======
                                 <div>
                                     <a class="activityLink font-semibold" target="_blank" href="https://reddit.com<%= eRes.activity.link%>"><%= eRes.activity.type === 'comment' ? 'Comment' : 'Submission' %></a>
                                     by <a class="activityLink" target="_blank" href="https://reddit.com/u/<%= eRes.activity.author%>"><%= eRes.activity.author%></a>
@@ -92,7 +75,6 @@
                             <div class="triggeredStateToggle">
                                 <span class="font-semibold">Run:</span>
                                 <span class="px-1"><%= runSum.triggered %></span> <%= runSum.name %>
->>>>>>> 935d9836
                             </div>
                             <div class="space-y-2 triggeredState <%= runSum.triggeredVal ? 'triggered' : 'notTriggered'%>">
                                 <% if (runSum.error !== undefined) { %>

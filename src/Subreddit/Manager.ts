--- conflicted
+++ resolved
@@ -778,37 +778,17 @@
         let ePeek = '';
         let peekParts: ItemContent;
         try {
-<<<<<<< HEAD
-            const [peek, parts] = await itemContentPeek(item);
-            peekParts = parts;
-            ePeek = peek;
-            this.logger.info(`<EVENT> ${peek}`);
-=======
             const [peek, { content: peekContent }] = await itemContentPeek(item);
             ePeek = peekContent;
             const dispatchStr = dispatchSource !== undefined ? ` (Dispatched by ${dispatchSource.action}${dispatchSource.identifier !== undefined ? ` | ${dispatchSource.identifier}` : ''}) ${peek}` : peek;
             this.logger.info(`<EVENT> ${dispatchStr}`);
->>>>>>> 935d9836
         } catch (err: any) {
             this.logger.error(`Error occurred while generating item peek for ${checkType} Activity ${itemId}`, err);
         }
 
         let actionedEvent: ActionedEvent = {
-<<<<<<< HEAD
+            triggered: false,
             subreddit: this.subreddit,
-            activity: {
-                peek: ePeek,
-                link: item.permalink,
-                // @ts-ignore
-                title: peekParts !== undefined ? peekParts.content : '',
-                id: activity.id,
-                type: activity instanceof Submission ? 'submission' : 'comment',
-                submission: activity instanceof Submission ? undefined: activity.link_id,
-            },
-            author: item.author,
-=======
-            triggered: false,
-            subreddit: this.subreddit.display_name_prefixed,
             activity: {
                 peek: ePeek,
                 link: item.permalink,
@@ -818,7 +798,6 @@
                 subreddit: item.subreddit_name_prefixed
             },
             dispatchSource: dispatchSource,
->>>>>>> 935d9836
             timestamp: Date.now(),
             runResults: []
         }

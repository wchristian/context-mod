import Snoowrap, {Comment, Subreddit, WikiPage} from "snoowrap";
import {Logger} from "winston";
import {SubmissionCheck} from "../Check/SubmissionCheck";
import {CommentCheck} from "../Check/CommentCheck";
import {
    asSubmission,
    cacheStats,
    createHistoricalStatsDisplay,
    createRetryHandler,
    determineNewResults,
    findLastIndex,
    formatNumber, isSubmission, likelyJson5,
    mergeArr, normalizeName,
    parseFromJsonOrYamlToObject,
    parseRedditEntity,
    pollingInfo,
    resultsSummary,
    sleep,
    totalFromMapStats,
    triggeredIndicator,
} from "../util";
import {RuleResult} from "../Rule";
import {ConfigBuilder, buildPollingOptions} from "../ConfigBuilder";
import {
    ActionedEvent,
    ActionResult, CheckResult, CheckSummary,
    DEFAULT_POLLING_INTERVAL,
<<<<<<< HEAD
    DEFAULT_POLLING_LIMIT, FilterCriteriaDefaults, Invokee,
    ManagerOptions, ManagerStateChangeOption, ManagerStats, NotificationEventPayload, PAUSED,
    PollingOptionsStrong, PollOn, PostBehavior, PostBehaviorTypes, RUNNING, RunResult, RunState, STOPPED, SYSTEM, USER
=======
    DEFAULT_POLLING_LIMIT, FilterCriteriaDefaults, Invokee, LogInfo,
    ManagerOptions, ManagerStateChangeOption, ManagerStats, PAUSED,
    PollingOptionsStrong, PollOn, RUNNING, RunState, STOPPED, SYSTEM, USER
>>>>>>> 88bafbc1
} from "../Common/interfaces";
import Submission from "snoowrap/dist/objects/Submission";
import {activityIsRemoved, itemContentPeek} from "../Utils/SnoowrapUtils";
import LoggedError from "../Utils/LoggedError";
import {
    BotResourcesManager,
    SubredditResourceConfig,
    SubredditResources,
    SubredditResourceSetOptions
} from "./SubredditResources";
import {SPoll, UnmoderatedStream, ModQueueStream, SubmissionStream, CommentStream} from "./Streams";
import EventEmitter from "events";
import ConfigParseError from "../Utils/ConfigParseError";
import dayjs, {Dayjs as DayjsObj} from "dayjs";
import Action from "../Action";
import {queue, QueueObject} from 'async';
import {JSONConfig} from "../JsonConfig";
import {Check, CheckStructuredJson} from "../Check";
import NotificationManager from "../Notification/NotificationManager";
import {createHistoricalDefaults, historicalDefaults} from "../Common/defaults";
import {ExtendedSnoowrap} from "../Utils/SnoowrapClients";
import {CMError, isRateLimitError, isStatusError, RunProcessingError} from "../Utils/Errors";
import {ErrorWithCause, stackWithCauses} from "pony-cause";
import {Run} from "../Run";
import got from "got";

export interface RunningState {
    state: RunState,
    causedBy: Invokee
}

export interface runCheckOptions {
    checkNames?: string[],
    delayUntil?: number,
    dryRun?: boolean,
    refresh?: boolean,
    force?: boolean,
    gotoContext?: string
}

export interface CheckTask {
    activity: (Submission | Comment),
    options?: runCheckOptions
}

export interface RuntimeManagerOptions extends ManagerOptions {
    sharedStreams?: PollOn[];
    wikiLocation?: string;
    botName: string;
    maxWorkers: number;
}

interface QueuedIdentifier {
    id: string,
    shouldRefresh: boolean
    state: 'queued' | 'processing'
}

export class Manager extends EventEmitter {
    subreddit: Subreddit;
    client: ExtendedSnoowrap;
    logger: Logger;
    logs: LogInfo[] = [];
    botName: string;
    pollOptions: PollingOptionsStrong[] = [];
    get submissionChecks() {
        return this.runs.map(x => x.submissionChecks).flat();
    }
    get commentChecks() {
        return this.runs.map(x => x.commentChecks).flat();
    }
    runs: Run[] = []
    resources!: SubredditResources;
    wikiLocation: string;
    lastWikiRevision?: DayjsObj
    lastWikiCheck: DayjsObj = dayjs();
    wikiFormat: ('yaml' | 'json') = 'yaml';
    filterCriteriaDefaults?: FilterCriteriaDefaults
    postCheckBehaviorDefaults?: PostBehavior
    //wikiUpdateRunning: boolean = false;

    streams: Map<string, SPoll<Snoowrap.Submission | Snoowrap.Comment>> = new Map();
    sharedStreamCallbacks: Map<string, any> = new Map();
    pollingRetryHandler: Function;
    dryRun?: boolean;
    sharedStreams: PollOn[];
    cacheManager: BotResourcesManager;
    globalDryRun?: boolean;
    queue: QueueObject<CheckTask>;
    // firehose is used to ensure all activities from different polling streams are unique
    // that is -- if the same activities is in both modqueue and unmoderated we don't want to process the activity twice or use stale data
    //
    // so all activities get queued to firehose, it keeps track of items by id (using queuedItemsMeta)
    // and ensures that if any activities are ingested while they are ALSO currently queued or working then they are properly handled by either
    // 1) if queued, do not re-queue but instead tell worker to refresh before processing
    // 2) if currently processing then re-queue but also refresh before processing
    firehose: QueueObject<CheckTask>;
    queuedItemsMeta: QueuedIdentifier[] = [];
    globalMaxWorkers: number;
    subMaxWorkers?: number;

    displayLabel: string;
    currentLabels: string[] = [];

    startedAt?: DayjsObj;
    validConfigLoaded: boolean = false;
    running: boolean = false;
    manuallyStopped: boolean = false;
    eventsState: RunningState = {
        state: STOPPED,
        causedBy: SYSTEM
    };
    queueState: RunningState = {
        state: STOPPED,
        causedBy: SYSTEM
    };
    botState: RunningState = {
        state: STOPPED,
        causedBy: SYSTEM
    }

    notificationManager: NotificationManager;

    modPermissions?: string[]

    // use by api nanny to slow event consumption
    delayBy?: number;

    eventsSample: number[] = [];
    eventsSampleInterval: any;
    eventsRollingAvg: number = 0;
    rulesUniqueSample: number[] = [];
    rulesUniqueSampleInterval: any;
    rulesUniqueRollingAvg: number = 0;
    actionedEvents: ActionedEvent[] = [];

    processEmitter: EventEmitter = new EventEmitter();

    getStats = async (): Promise<ManagerStats> => {
        const data: any = {
            eventsAvg: formatNumber(this.eventsRollingAvg),
            rulesAvg: formatNumber(this.rulesUniqueRollingAvg),
            historical: {
                lastReload: createHistoricalStatsDisplay(createHistoricalDefaults()),
                allTime: createHistoricalStatsDisplay(createHistoricalDefaults()),
            },
            cache: {
                provider: 'none',
                currentKeyCount: 0,
                isShared: false,
                totalRequests: 0,
                totalMiss: 0,
                missPercent: '0%',
                requestRate: 0,
                types: cacheStats()
            },
        };

        if (this.resources !== undefined) {
            const resStats = await this.resources.getStats();

            data.historical = this.resources.getHistoricalDisplayStats();
            data.cache = resStats.cache;
            data.cache.currentKeyCount = await this.resources.getCacheKeyCount();
            data.cache.isShared = this.resources.cacheSettingsHash === 'default';
            data.cache.provider = this.resources.cacheType;
        }
        return data;
    }

    getCurrentLabels = () => {
        return this.currentLabels;
    }

    getDisplay = () => {
        return this.displayLabel;
    }

    constructor(sub: Subreddit, client: ExtendedSnoowrap, logger: Logger, cacheManager: BotResourcesManager, opts: RuntimeManagerOptions = {botName: 'ContextMod', maxWorkers: 1}) {
        super();

        const {dryRun, sharedStreams = [], wikiLocation = 'botconfig/contextbot', botName, maxWorkers, filterCriteriaDefaults, postCheckBehaviorDefaults} = opts;
        this.displayLabel = opts.nickname || `${sub.display_name_prefixed}`;
        const getLabels = this.getCurrentLabels;
        const getDisplay = this.getDisplay;
        // dynamic default meta for winston feasible using function getters
        // https://github.com/winstonjs/winston/issues/1626#issuecomment-531142958
        this.logger = logger.child({
            get labels() {
                return getLabels()
            },
            get subreddit() {
                return getDisplay()
            }
        }, mergeArr);
        this.logger.stream().on('log', (log: LogInfo) => {
            if(log.subreddit !== undefined && log.subreddit === this.getDisplay()) {
                this.logs = [log, ...this.logs].slice(0, 301);
            }
        });
        this.globalDryRun = dryRun;
        this.wikiLocation = wikiLocation;
        this.filterCriteriaDefaults = filterCriteriaDefaults;
        this.postCheckBehaviorDefaults = postCheckBehaviorDefaults;
        this.sharedStreams = sharedStreams;
        this.pollingRetryHandler = createRetryHandler({maxRequestRetry: 3, maxOtherRetry: 2}, this.logger);
        this.subreddit = sub;
        this.client = client;
        this.botName = botName;
        this.globalMaxWorkers = maxWorkers;
        this.notificationManager = new NotificationManager(this.logger, this.subreddit, this.displayLabel, botName);
        this.cacheManager = cacheManager;

        this.queue = this.generateQueue(this.getMaxWorkers(this.globalMaxWorkers));
        this.queue.pause();
        this.firehose = this.generateFirehose();

        this.eventsSampleInterval = setInterval((function(self) {
            return function() {
                const et = self.resources !== undefined ? self.resources.stats.historical.allTime.eventsCheckedTotal : 0;
                const rollingSample = self.eventsSample.slice(0, 7)
                rollingSample.unshift(et)
                self.eventsSample = rollingSample;
                const diff = self.eventsSample.reduceRight((acc: number[], curr, index) => {
                    if(self.eventsSample[index + 1] !== undefined) {
                        const d = curr - self.eventsSample[index + 1];
                        if(d === 0) {
                            return [...acc, 0];
                        }
                        return [...acc, d/10];
                    }
                    return acc;
                }, []);
                self.eventsRollingAvg = diff.reduce((acc, curr) => acc + curr,0) / diff.length;
                //self.logger.debug(`Event Rolling Avg: ${formatNumber(self.eventsRollingAvg)}/s`);
            }
        })(this), 10000);

        this.rulesUniqueSampleInterval = setInterval((function(self) {
            return function() {
                const rollingSample = self.rulesUniqueSample.slice(0, 7)
                const rt = self.resources !== undefined ? self.resources.stats.historical.allTime.rulesRunTotal - self.resources.stats.historical.allTime.rulesCachedTotal : 0;
                rollingSample.unshift(rt);
                self.rulesUniqueSample = rollingSample;
                const diff = self.rulesUniqueSample.reduceRight((acc: number[], curr, index) => {
                    if(self.rulesUniqueSample[index + 1] !== undefined) {
                        const d = curr - self.rulesUniqueSample[index + 1];
                        if(d === 0) {
                            return [...acc, 0];
                        }
                        return [...acc, d/10];
                    }
                    return acc;
                }, []);
                self.rulesUniqueRollingAvg = diff.reduce((acc, curr) => acc + curr,0) / diff.length;
                //self.logger.debug(`Unique Rules Run Rolling Avg: ${formatNumber(self.rulesUniqueRollingAvg)}/s`);
            }
        })(this), 10000);

        this.processEmitter.on('notify', (payload: NotificationEventPayload) => {
           this.notificationManager.handle(payload.type, payload.title, payload.body, payload.causedBy, payload.logLevel);
        });

        // relay check/run errors to bot for retry metrics
        this.processEmitter.on('error', err => this.emit('error', err));
    }

    public async getModPermissions(): Promise<string[]> {
        if(this.modPermissions !== undefined) {
            return this.modPermissions as string[];
        }
        this.logger.debug('Retrieving mod permissions for bot');
        try {
            const userInfo = parseRedditEntity(this.botName, 'user');
            const mods = this.subreddit.getModerators({name: userInfo.name});
            // @ts-ignore
            this.modPermissions = mods[0].mod_permissions;
        } catch (e) {
            const err = new ErrorWithCause('Unable to retrieve moderator permissions', {cause: e});
            this.logger.error(err);
            return [];
        }
        return this.modPermissions as string[];
    }

    protected getMaxWorkers(subMaxWorkers?: number) {
        let maxWorkers = this.globalMaxWorkers;

        if (subMaxWorkers !== undefined) {
            if (subMaxWorkers > maxWorkers) {
                this.logger.warn(`Config specified ${subMaxWorkers} max queue workers but global max is set to ${this.globalMaxWorkers} -- will use global max`);
            } else {
                maxWorkers = subMaxWorkers;
            }
        }
        if (maxWorkers < 1) {
            this.logger.warn(`Max queue workers must be greater than or equal to 1, specified: ${maxWorkers}. Will use 1.`);
            maxWorkers = 1;
        }

        return maxWorkers;
    }

    protected generateFirehose() {
        return queue(async (task: CheckTask, cb) => {
            // items in queuedItemsMeta will be processing FIFO so earlier elements (by index) are older
            //
            // if we insert the same item again because it is currently being processed AND THEN we get the item AGAIN we only want to update the newest meta
            // so search the array backwards to get the neweset only
            const queuedItemIndex = findLastIndex(this.queuedItemsMeta, x => x.id === task.activity.id);
            if(queuedItemIndex !== -1) {
                const itemMeta = this.queuedItemsMeta[queuedItemIndex];
                let msg = `Item ${itemMeta.id} is already ${itemMeta.state}.`;
                if(itemMeta.state === 'queued') {
                    this.logger.debug(`${msg} Flagging to refresh data before processing.`);
                    this.queuedItemsMeta.splice(queuedItemIndex, 1, {...itemMeta, shouldRefresh: true});
                } else {
                    this.logger.debug(`${msg} Re-queuing item but will also refresh data before processing.`);
                    this.queuedItemsMeta.push({id: task.activity.id, shouldRefresh: true, state: 'queued'});
                    this.queue.push(task);
                }
            } else {
                this.queuedItemsMeta.push({id: task.activity.id, shouldRefresh: false, state: 'queued'});
                this.queue.push(task);
            }
        }
        , 1);
    }

    protected generateQueue(maxWorkers: number) {
        if (maxWorkers > 1) {
            this.logger.warn(`Setting max queue workers above 1 (specified: ${maxWorkers}) may have detrimental effects to log readability and api usage. Consult the documentation before using this advanced/experimental feature.`);
        }

        const q = queue(async (task: CheckTask, cb) => {
                if (this.delayBy !== undefined) {
                    this.logger.debug(`SOFT API LIMIT MODE: Delaying Event run by ${this.delayBy} seconds`);
                    await sleep(this.delayBy * 1000);
                }

                const queuedItemIndex = this.queuedItemsMeta.findIndex(x => x.id === task.activity.id);
                try {
                    const itemMeta = this.queuedItemsMeta[queuedItemIndex];
                    this.queuedItemsMeta.splice(queuedItemIndex, 1, {...itemMeta, state: 'processing'});
                    await this.handleActivity(task.activity, {...task.options, refresh: itemMeta.shouldRefresh});
                } finally {
                    // always remove item meta regardless of success or failure since we are done with it meow
                    this.queuedItemsMeta.splice(queuedItemIndex, 1);
                }
            }
            , maxWorkers);
        q.error((err, task) => {
            this.logger.error('Encountered unhandled error while processing Activity, processing stopped early');
            this.logger.error(err);
        });
        q.drain(() => {
            this.logger.debug('All queued activities have been processed.');
        });

        this.logger.info(`Generated new Queue with ${maxWorkers} max workers`);
        return q;
    }

    public getCommentChecks() {
        return this.runs.map(x => x.commentChecks);
    }

    public getSubmissionChecks() {
        return this.runs.map(x => x.commentChecks);
    }

    protected async parseConfigurationFromObject(configObj: object, suppressChangeEvent: boolean = false) {
        try {
            const configBuilder = new ConfigBuilder({logger: this.logger});
            const validJson = configBuilder.validateJson(configObj);
            const {checks, ...configManagerOpts} = validJson;
            const {
                polling = [{pollOn: 'unmoderated', limit: DEFAULT_POLLING_LIMIT, interval: DEFAULT_POLLING_INTERVAL}],
                caching,
                credentials,
                dryRun,
                footer,
                nickname,
                notifications,
                queue: {
                    maxWorkers = undefined,
                } = {},
            } = configManagerOpts || {};
            this.pollOptions = buildPollingOptions(polling);
            this.dryRun = this.globalDryRun || dryRun;

            this.displayLabel = nickname || `${this.subreddit.display_name_prefixed}`;

            if (footer !== undefined) {
                this.resources.footer = footer;
            }

            this.subMaxWorkers = maxWorkers;
            const realMax = this.getMaxWorkers(this.subMaxWorkers);
            if(realMax !== this.queue.concurrency) {
                this.queue = this.generateQueue(realMax);
                this.queue.pause();
            }

            this.logger.info(`Dry Run: ${this.dryRun === true}`);
            for (const p of this.pollOptions) {
                this.logger.info(`Polling Info => ${pollingInfo(p)}`)
            }

            this.notificationManager = new NotificationManager(this.logger, this.subreddit, this.displayLabel, this.botName, notifications);
            const {events, notifiers} = this.notificationManager.getStats();
            const notifierContent = notifiers.length === 0 ? 'None' : notifiers.join(', ');
            const eventContent = events.length === 0 ? 'None' : events.join(', ');
            this.logger.info(`Notification Info => Providers: ${notifierContent} | Events: ${eventContent}`);

            let resourceConfig: SubredditResourceConfig = {
                footer,
                logger: this.logger,
                subreddit: this.subreddit,
                caching,
                credentials,
                client: this.client,
            };
            this.resources = await this.cacheManager.set(this.subreddit.display_name, resourceConfig);
            this.resources.setLogger(this.logger);

            this.logger.info('Subreddit-specific options updated');
            this.logger.info('Building Runs and Checks...');

            const structuredRuns = configBuilder.parseToStructured(validJson, this.filterCriteriaDefaults, this.postCheckBehaviorDefaults);

            let runs: Run[] = [];

            // TODO check that bot has permissions for subreddit for all specified actions
            // can find permissions in this.subreddit.mod_permissions

            let index = 1;
            for (const r of structuredRuns) {
                const {name = `Run${index}`, ...rest} = r;
                const run = new Run({
                    name,
                    ...rest,
                    logger: this.logger,
                    resources: this.resources,
                    subredditName: this.subreddit.display_name,
                    client: this.client,
                    emitter: this.processEmitter,
                });
                runs.push(run);
                index++;
            }

            // make sure run names are unique
            const rNames: string[] = [];
            for(const r of runs) {
                if(rNames.includes(normalizeName(r.name))) {
                    throw new Error(`Rule names must be unique. Duplicate name detected: ${r.name}`);
                }
                rNames.push(normalizeName(r.name));
            }

            this.runs = runs;
            const runSummary = `Found ${runs.length} Runs with ${this.submissionChecks.length + this.commentChecks.length} Checks`;

            if(this.runs.length === 0) {
                this.logger.warn(runSummary);
            } else {
                this.logger.info(runSummary);
            }

            const checkSummary = `Found Checks -- Submission: ${this.submissionChecks.length} | Comment: ${this.commentChecks.length}`;
            if (this.submissionChecks.length === 0 && this.commentChecks.length === 0) {
                this.logger.warn(checkSummary);
            } else {
                this.logger.info(checkSummary);
            }
            this.validConfigLoaded = true;
            if(this.eventsState.state === RUNNING) {
                // need to update polling, potentially
                await this.buildPolling();
                for(const stream of this.streams.values()) {
                    if(!stream.running) {
                        this.logger.debug(`Starting Polling for ${stream.name.toUpperCase()} ${stream.frequency / 1000}s interval`);
                        stream.startInterval();
                    }
                }
            }
            if(!suppressChangeEvent) {
                this.emit('configChange');
            }
        } catch (err: any) {
            this.validConfigLoaded = false;
            throw err;
        }
    }

    async parseConfiguration(causedBy: Invokee = 'system', force: boolean = false, options?: ManagerStateChangeOption) {
        const {reason, suppressNotification = false, suppressChangeEvent = false} = options || {};
        //this.wikiUpdateRunning = true;
        this.lastWikiCheck = dayjs();

        try {
            let sourceData: string;
            let wiki: WikiPage;
            try {
                try {
                    // @ts-ignore
                    wiki = await this.subreddit.getWikiPage(this.wikiLocation).fetch();
                } catch (err: any) {
                    if(isStatusError(err) && err.statusCode === 404) {
                        // see if we can create the page
                        if (!this.client.scope.includes('wikiedit')) {
                            throw new ErrorWithCause(`Page does not exist and could not be created because Bot does not have oauth permission 'wikiedit'`, {cause: err});
                        }
                        const modPermissions = await this.getModPermissions();
                        if (!modPermissions.includes('all') && !modPermissions.includes('wiki')) {
                            throw new ErrorWithCause(`Page does not exist and could not be created because Bot not have mod permissions for creating wiki pages. Must have 'all' or 'wiki'`, {cause: err});
                        }
                        if(!this.client.scope.includes('modwiki')) {
                            throw new ErrorWithCause(`Bot COULD create wiki config page but WILL NOT because it does not have the oauth permissions 'modwiki' which is required to set page visibility and editing permissions. Safety first!`, {cause: err});
                        }
                        // @ts-ignore
                        wiki = await this.subreddit.getWikiPage(this.wikiLocation).edit({
                            text: '',
                            reason: 'Empty configuration created for ContextMod'
                        });
                        this.logger.info(`Wiki page at ${this.wikiLocation} did not exist so bot created it!`);

                        // 0 = use subreddit wiki permissions
                        // 1 = only approved wiki contributors
                        // 2 = only mods may edit and view
                        // @ts-ignore
                        await this.subreddit.getWikiPage(this.wikiLocation).editSettings({
                            permissionLevel: 2,
                            // don't list this page on r/[subreddit]/wiki/pages
                            listed: false,
                        });
                        this.logger.info('Bot set wiki page visibility to MODS ONLY');
                    } else {
                        throw err;
                    }
                }
                const revisionDate = dayjs.unix(wiki.revision_date);
                if (!force && this.validConfigLoaded && (this.lastWikiRevision !== undefined && this.lastWikiRevision.isSame(revisionDate))) {
                    // nothing to do, we already have this revision
                    //this.wikiUpdateRunning = false;
                    if (force) {
                        this.logger.info('Config is up to date');
                    }
                    return false;
                }

                if (force) {
                    this.logger.info('Config update was forced');
                } else if (!this.validConfigLoaded) {
                    this.logger.info('Trying to load (new?) config now since there is no valid config loaded');
                } else if (this.lastWikiRevision !== undefined) {
                    this.logger.info(`Updating config due to stale wiki page (${dayjs.duration(dayjs().diff(revisionDate)).humanize()} old)`)
                }

                if(this.queueState.state === RUNNING) {
                    this.logger.verbose('Waiting for activity processing queue to pause before continuing config update');
                    await this.pauseQueue(causedBy);
                }

                this.lastWikiRevision = revisionDate;
                sourceData = await wiki.content_md;
            } catch (err: any) {
                let hint = '';
                if(isStatusError(err) && err.statusCode === 403) {
                    hint = ` -- HINT: Either the page is restricted to mods only and the bot's reddit account does have the mod permission 'all' or 'wiki' OR the bot does not have the 'wikiread' oauth permission`;
                }
                const msg = `Could not read wiki configuration. Please ensure the page https://reddit.com${this.subreddit.url}wiki/${this.wikiLocation} exists and is readable${hint}`;
                throw new ErrorWithCause(msg, {cause: err});
            }

            if (sourceData.replace('\r\n', '').trim() === '') {
                this.logger.error(`Wiki page contents was empty`);
                throw new ConfigParseError('Wiki page contents was empty');
            }

            const [format, configObj, jsonErr, yamlErr] = parseFromJsonOrYamlToObject(sourceData);
            this.wikiFormat = format;

            if (configObj === undefined) {
                this.logger.error(`Could not parse wiki page contents as JSON or YAML. Looks like it should be ${this.wikiFormat}?`);
                if (this.wikiFormat === 'json') {
                    this.logger.error(jsonErr);
                    this.logger.error('Check DEBUG output for yaml error');
                    this.logger.debug(yamlErr);
                } else {
                    this.logger.error(yamlErr);
                    this.logger.error('Check DEBUG output for json error');
                    this.logger.debug(jsonErr);
                }
                throw new ConfigParseError('Could not parse wiki page contents as JSON or YAML')
            }

            await this.parseConfigurationFromObject(configObj.toJS(), suppressChangeEvent);
            this.logger.info('Checks updated');

            if(!suppressNotification) {
                this.notificationManager.handle('configUpdated', 'Configuration Updated', reason, causedBy)
            }

            return true;
        } catch (err: any) {
            const error = new ErrorWithCause('Failed to parse subreddit configuration', {cause: err});
            // @ts-ignore
           //error.logged = true;
            this.logger.error(error);
            this.validConfigLoaded = false;
            throw error;
        }
    }

    async handleActivity(activity: (Submission | Comment), options?: runCheckOptions): Promise<void> {
        const checkType = isSubmission(activity) ? 'Submission' : 'Comment';
        let item = activity;
        const itemId = await item.id;

        if(await this.resources.hasRecentSelf(item)) {
            const {force = false} = options || {};
            let recentMsg = `Found in Activities recently (last ${this.resources.selfTTL} seconds) modified/created by this bot`;
            if(force) {
                this.logger.debug(`${recentMsg} but will run anyway because "force" option was true.`);
            } else {
                this.logger.debug(`${recentMsg} so will skip running.`);
                return;
            }
        }

        let allRuleResults: RuleResult[] = [];
        const runResults: RunResult[] = [];
        const itemIdentifier = `${checkType === 'Submission' ? 'SUB' : 'COM'} ${itemId}`;
        this.currentLabels = [itemIdentifier];
        let ePeek = '';
        try {
            const [peek, _] = await itemContentPeek(item);
            ePeek = peek;
            this.logger.info(`<EVENT> ${peek}`);
        } catch (err: any) {
            this.logger.error(`Error occurred while generating item peek for ${checkType} Activity ${itemId}`, err);
        }

        let actionedEvent: ActionedEvent = {
            triggered: false,
            subreddit: this.subreddit.display_name_prefixed,
            activity: {
                peek: ePeek,
                link: item.permalink
            },
            author: item.author.name,
            timestamp: Date.now(),
            runResults: []
        }
        const startingApiLimit = this.client.ratelimitRemaining;

        const {
            delayUntil,
            refresh = false,
        } = options || {};

        let wasRefreshed = false;

        try {

            if (delayUntil !== undefined) {
                const created = dayjs.unix(item.created_utc);
                const diff = dayjs().diff(created, 's');
                if (diff < delayUntil) {
                    this.logger.verbose(`Delaying processing until Activity is ${delayUntil} seconds old (${delayUntil - diff}s)`);
                    await sleep(delayUntil - diff);
                    // @ts-ignore
                    item = await activity.refresh();
                    wasRefreshed = true;
                }
            }
            // refresh signal from firehose if activity was ingested multiple times before processing or re-queued while processing
            // want to make sure we have the most recent data
            if(!wasRefreshed && refresh === true) {
                this.logger.verbose('Refreshed data (probably due to signal from firehose)');
                // @ts-ignore
                item = await activity.refresh();
            }

            if (asSubmission(item)) {
                if (await item.removed_by_category === 'deleted') {
                    this.logger.warn('Submission was deleted, cannot process.');
                    return;
                }
            } else if (item.author.name === '[deleted]') {
                this.logger.warn('Comment was deleted, cannot process.');
                return;
            }

            // for now disallow the same goto from being run twice
            // maybe in the future this can be user-configurable
            const hitGotos: string[] = [];

            let continueRunIteration = true;
            let runIndex = 0;
            let gotoContext: string = '';
            while(continueRunIteration && (runIndex < this.runs.length || gotoContext !== '')) {
                let currRun: Run;
                if(gotoContext !== '') {
                    if(hitGotos.includes(gotoContext)) {
                        throw new Error(`The goto "${gotoContext}" has already been hit once. This indicates a possible endless loop may occur so CM will terminate processing this activity to save you from yourself!`);
                    }
                    hitGotos.push(gotoContext);
                    const [runName] = gotoContext.split('.');
                    const gotoIndex = this.runs.findIndex(x => normalizeName(x.name) === normalizeName(runName));
                    if(gotoIndex !== -1) {
                        if(gotoIndex > runIndex) {
                            this.logger.debug(`Fast forwarding Run iteration to ${this.runs[gotoIndex].name}`, {leaf: 'GOTO'});
                        } else if(gotoIndex < runIndex) {
                            this.logger.debug(`Rewinding Run iteration to ${this.runs[gotoIndex].name}`, {leaf: 'GOTO'});
                        } else {
                            this.logger.debug(`Did not iterate to next Run due to GOTO specifying same run`, {leaf: 'GOTO'});
                        }
                        currRun = this.runs[gotoIndex];
                        runIndex = gotoIndex;
                        if(!gotoContext.includes('.')) {
                            // goto completed, no check
                            gotoContext = '';
                        }
                    } else {
                        throw new Error(`GOTO specified a Run that could not be found: ${runName}`);
                    }
                } else {
                    currRun = this.runs[runIndex];
                }

                const [runResult, postBehavior] = await currRun.handle(item,allRuleResults, runResults.filter(x => x.name === currRun.name), {...options, gotoContext});
                runResults.push(runResult);

                allRuleResults = allRuleResults.concat(determineNewResults(allRuleResults, (runResult.checkResults ?? []).map(x => x.ruleResults).flat()));

                switch (postBehavior.toLowerCase()) {
                    case 'next':
                    case 'nextrun':
                        continueRunIteration = true;
                        gotoContext = '';
                        break;
                    case 'stop':
                        continueRunIteration = false;
                        gotoContext = '';
                        break;
                    default:
                        if (postBehavior.includes('goto:')) {
                            gotoContext = postBehavior.split(':')[1];
                        }
                }
                runIndex++;
            }
        } catch (err: any) {
            if(err instanceof RunProcessingError && err.result !== undefined) {
                runResults.push(err.result);
            }
            const processError = new ErrorWithCause('Activity processing terminated early due to unexpected error', {cause: err});
            this.logger.error(processError);
            this.emit('error', err);
        } finally {
            actionedEvent.triggered = runResults.some(x => x.triggered);
            if(!actionedEvent.triggered) {
                this.logger.verbose('No checks triggered');
            }
            try {
                //actionedEvent.actionResults = runActions;
                actionedEvent.runResults = runResults;
                if(actionedEvent.triggered) {
                    await this.resources.addActionedEvent(actionedEvent);
                }

                const checksRun = actionedEvent.runResults.map(x => x.checkResults).flat().length;
                let actionsRun = actionedEvent.runResults.map(x => x.checkResults?.map(y => y.actionResults)).flat().length;
                let totalRulesRun = actionedEvent.runResults.map(x => x.checkResults?.map(y => y.ruleResults)).flat().length;

                this.logger.verbose(`Run Stats:        Checks ${checksRun} | Rules => Total: ${totalRulesRun} Unique: ${allRuleResults.length} Cached: ${totalRulesRun - allRuleResults.length} Rolling Avg: ~${formatNumber(this.rulesUniqueRollingAvg)}/s | Actions ${actionsRun}`);
                this.logger.verbose(`Reddit API Stats: Initial ${startingApiLimit} | Current ${this.client.ratelimitRemaining} | Used ~${startingApiLimit - this.client.ratelimitRemaining} | Events ~${formatNumber(this.eventsRollingAvg)}/s`);
                this.currentLabels = [];
            } catch (err: any) {
                this.logger.error(new ErrorWithCause('Error occurred while cleaning up Activity check and generating stats', {cause: err}));
            } finally {
                this.resources.updateHistoricalStats({
                    eventsCheckedTotal: 1,
                    eventsActionedTotal: actionedEvent.triggered ? 1 : 0,
                });
            }
        }
    }

    isPollingShared(streamName: string): boolean {
        const pollOption = this.pollOptions.find(x => x.pollOn === streamName);
        return pollOption !== undefined && pollOption.limit === DEFAULT_POLLING_LIMIT && pollOption.interval === DEFAULT_POLLING_INTERVAL && this.sharedStreams.includes(streamName as PollOn);
    }

    async buildPolling() {

        const sources: PollOn[] = ['unmoderated', 'modqueue', 'newComm', 'newSub'];

        const subName = this.subreddit.display_name;

        for (const source of sources) {

            if (!sources.includes(source)) {
                this.logger.error(`'${source}' is not a valid polling source. Valid sources: unmoderated | modqueue | newComm | newSub`);
                continue;
            }

            const pollOpt = this.pollOptions.find(x => x.pollOn.toLowerCase() === source.toLowerCase());
            if (pollOpt === undefined) {
                if(this.sharedStreamCallbacks.has(source)) {
                    this.logger.debug(`Removing listener for shared polling on ${source.toUpperCase()} because it no longer exists in config`);
                    this.sharedStreamCallbacks.delete(source);
                }
                const existingStream = this.streams.get(source);
                if (existingStream !== undefined) {
                    this.logger.debug(`Stopping polling on ${source.toUpperCase()} because it no longer exists in config`);
                    existingStream.end();
                    this.streams.delete(source);
                }
            } else {

                const {
                    limit,
                    interval,
                    delayUntil,
                } = pollOpt;
                let stream: SPoll<Snoowrap.Submission | Snoowrap.Comment>;
                let modStreamType: string | undefined;

                switch (source) {
                    case 'unmoderated':
                        if (limit === DEFAULT_POLLING_LIMIT && interval === DEFAULT_POLLING_INTERVAL && this.sharedStreams.includes(source)) {
                            modStreamType = 'unmoderated';
                            // use default mod stream from resources
                            stream = this.cacheManager.modStreams.get('unmoderated') as SPoll<Snoowrap.Submission | Snoowrap.Comment>;
                        } else {
                            stream = new UnmoderatedStream(this.client, {
                                subreddit: this.subreddit.display_name,
                                limit: limit,
                                pollTime: interval * 1000,
                                logger: this.logger,
                            });
                        }
                        break;
                    case 'modqueue':
                        if (limit === DEFAULT_POLLING_LIMIT && interval === DEFAULT_POLLING_INTERVAL && this.sharedStreams.includes(source)) {
                            modStreamType = 'modqueue';
                            // use default mod stream from resources
                            stream = this.cacheManager.modStreams.get('modqueue') as SPoll<Snoowrap.Submission | Snoowrap.Comment>;
                        } else {
                            stream = new ModQueueStream(this.client, {
                                subreddit: this.subreddit.display_name,
                                limit: limit,
                                pollTime: interval * 1000,
                                logger: this.logger,
                            });
                        }
                        break;
                    case 'newSub':
                        if (limit === DEFAULT_POLLING_LIMIT && interval === DEFAULT_POLLING_INTERVAL && this.sharedStreams.includes(source)) {
                            modStreamType = 'newSub';
                            // use default mod stream from resources
                            stream = this.cacheManager.modStreams.get('newSub') as SPoll<Snoowrap.Submission | Snoowrap.Comment>;
                        } else {
                            stream = new SubmissionStream(this.client, {
                                subreddit: this.subreddit.display_name,
                                limit: limit,
                                pollTime: interval * 1000,
                                logger: this.logger,
                            });
                        }
                        break;
                    case 'newComm':
                        if (limit === DEFAULT_POLLING_LIMIT && interval === DEFAULT_POLLING_INTERVAL && this.sharedStreams.includes(source)) {
                            modStreamType = 'newComm';
                            // use default mod stream from resources
                            stream = this.cacheManager.modStreams.get('newComm') as SPoll<Snoowrap.Submission | Snoowrap.Comment>;
                        } else {
                            stream = new CommentStream(this.client, {
                                subreddit: this.subreddit.display_name,
                                limit: limit,
                                pollTime: interval * 1000,
                                logger: this.logger,
                            });
                        }
                        break;
                }

                if (stream === undefined) {
                    this.logger.error(`Should have found polling source for '${source}' but it did not exist for some reason!`);
                    continue;
                }

                const onItem = async (item: Comment | Submission) => {
                    if (item.subreddit.display_name !== subName || this.eventsState.state !== RUNNING) {
                        return;
                    }
                    let checkType: 'Submission' | 'Comment' | undefined;
                    if (item instanceof Submission) {
                        if (this.submissionChecks.length > 0) {
                            checkType = 'Submission';
                        }
                    } else if (this.commentChecks.length > 0) {
                        checkType = 'Comment';
                    }
                    if (checkType !== undefined) {
                        this.firehose.push({activity: item, options: {delayUntil}})
                    }
                };

                if (modStreamType !== undefined) {
                    let removedOwn = false;
                    const existingStream = this.streams.get(source);
                    if(existingStream !== undefined) {
                        existingStream.end();
                        this.streams.delete(source);
                        removedOwn = true;
                    }
                    if(!this.sharedStreamCallbacks.has(source)) {
                        stream.once('listing', this.noChecksWarning(source));
                        this.logger.debug(`${removedOwn ? 'Stopped own polling and replace with ' : 'Set '}listener on shared polling ${source}`);
                    }
                    this.sharedStreamCallbacks.set(source, onItem);
                } else {
                    let ownPollingMsgParts: string[] = [];
                    let removedShared = false;
                    if(this.sharedStreamCallbacks.has(source)) {
                        removedShared = true;
                        this.sharedStreamCallbacks.delete(source);
                        ownPollingMsgParts.push('removed shared polling listener');
                    }

                    const existingStream = this.streams.get(source);
                    let processed;
                    if (existingStream !== undefined) {
                        ownPollingMsgParts.push('replaced existing');
                        processed = existingStream.processed;
                        existingStream.end();
                    } else {
                        ownPollingMsgParts.push('create new');
                        stream.once('listing', this.noChecksWarning(source));
                    }

                    this.logger.debug(`Polling ${source.toUpperCase()} => ${ownPollingMsgParts.join('and')} dedicated stream`);

                    stream.on('item', onItem);
                    // @ts-ignore
                    stream.on('error', async (err: any) => {

                        this.emit('error', err);

                        const shouldRetry = await this.pollingRetryHandler(err);
                        if (shouldRetry) {
                            stream.startInterval(false, 'Within retry limits');
                        } else {
                            this.logger.warn('Stopping subreddit processing/polling due to too many errors');
                            await this.stop();
                        }
                    });

                    this.streams.set(source, stream);
                }
            }
        }
    }

    noChecksWarning = (source: PollOn) => (listing: any) => {
        if (this.commentChecks.length === 0 && ['modqueue', 'newComm'].some(x => x === source)) {
            this.logger.warn(`Polling '${source.toUpperCase()}' may return Comments but no comments checks were configured.`);
        }
        if (this.submissionChecks.length === 0 && ['unmoderated', 'modqueue', 'newSub'].some(x => x === source)) {
            this.logger.warn(`Polling '${source.toUpperCase()}' may return Submissions but no submission checks were configured.`);
        }
    }

    startQueue(causedBy: Invokee = 'system', options?: ManagerStateChangeOption) {
        const {reason, suppressNotification = false} = options || {};
        if(this.queueState.state === RUNNING) {
            this.logger.info(`Activity processing queue is already RUNNING with (${this.queue.length()} queued activities)`);
        } else if (!this.validConfigLoaded) {
            this.logger.warn('Cannot start activity processing queue while manager has an invalid configuration');
        } else {
            if(this.queueState.state === STOPPED) {
                // extra precaution to make sure queue meta is cleared before starting queue
                this.queuedItemsMeta = [];
            }
            this.queue.resume();
            this.firehose.resume();
            this.logger.info(`Activity processing queue started RUNNING with ${this.queue.length()} queued activities`);
            this.queueState = {
                state: RUNNING,
                causedBy
            }
            if(!suppressNotification) {
                this.notificationManager.handle('runStateChanged', 'Queue Started', reason, causedBy);
            }
        }
    }

    async pauseQueue(causedBy: Invokee = 'system', options?: ManagerStateChangeOption) {
        const {reason, suppressNotification = false} = options || {};
        if(this.queueState.state === PAUSED) {
            if(this.queueState.causedBy !== causedBy) {
                this.logger.info(`Activity processing queue state set to PAUSED by ${causedBy}`);
                this.queueState = {
                    state: PAUSED,
                    causedBy
                }
            } else {
                this.logger.info('Activity processing queue already PAUSED');
            }
        } else if(this.queueState.state === STOPPED) {
            this.logger.info(`Activity processing queue must be in RUNNING state to pause`);
        } else {
            this.queue.pause();
            if(this.queue.running() === 0) {
                this.logger.info('Paused activity processing queue');
            } else {
                const pauseWaitStart = dayjs();
                this.logger.info(`Activity processing queue is pausing...waiting for ${this.queue.running()} activities to finish processing`);
                while (this.queue.running() > 0) {
                    await sleep(1500);
                    this.logger.verbose(`Activity processing queue is pausing...waiting for ${this.queue.running()} activities to finish processing`);
                }
                this.logger.info(`Activity processing queue paused (waited ${dayjs().diff(pauseWaitStart, 's')} seconds while activity processing finished)`);
            }
            this.queueState = {
                state: PAUSED,
                causedBy
            }
            if(!suppressNotification) {
                this.notificationManager.handle('runStateChanged', 'Queue Paused', reason, causedBy)
            }
        }
    }

    async stopQueue(causedBy: Invokee = 'system', options?: ManagerStateChangeOption) {
        const {reason, suppressNotification = false} = options || {};
        if(this.queueState.state === STOPPED) {
            if(this.queueState.causedBy !== causedBy) {
                this.logger.info(`Activity processing queue state set to STOPPED by ${causedBy}`);
            } else {
                this.logger.info(`Activity processing queue is already STOPPED`);
            }
        } else {
            this.queue.pause();
            if(this.queue.running() === 0) {
                this.logger.info('Stopped activity processing queue');
            } else {
                const pauseWaitStart = dayjs();
                this.logger.info(`Activity processing queue is stopping...waiting for ${this.queue.running()} activities to finish processing`);
                const fullStopTime = dayjs().add(5, 'seconds');
                let gracefulStop = true;
                while (this.queue.running() > 0) {
                    gracefulStop = false;
                    if(dayjs().isAfter(fullStopTime)) {
                        break;
                    }
                    await sleep(1500);
                    this.logger.verbose(`Activity processing queue is stopping...waiting for ${this.queue.running()} activities to finish processing`);
                }
                if(!gracefulStop) {
                    this.logger.warn('Waited longer than 5 seconds to stop activities. Something isn\'t right so forcing stop :/ ');
                }
                this.logger.info(`Activity processing queue stopped by ${causedBy} and ${this.queue.length()} queued activities cleared (waited ${dayjs().diff(pauseWaitStart, 's')} seconds while activity processing finished)`);
                this.firehose.kill();
                this.queue.kill();
                this.queuedItemsMeta = [];
            }

            this.queueState = {
                state: STOPPED,
                causedBy
            }
            if(!suppressNotification) {
                this.notificationManager.handle('runStateChanged', 'Queue Stopped', reason, causedBy)
            }
        }
    }


    async startEvents(causedBy: Invokee = 'system', options?: ManagerStateChangeOption) {
        const {reason, suppressNotification = false} = options || {};
        if(!this.validConfigLoaded) {
            this.logger.warn('Cannot start event polling while manager has an invalid configuration');
            return;
        }

        if(this.eventsState.state === RUNNING) {
            this.logger.info('Event polling already running');
        } else {

            if(this.eventsState.state === STOPPED) {
                await this.buildPolling();
            }

            if (this.submissionChecks.length === 0 && this.commentChecks.length === 0) {
                this.logger.warn('No submission or comment checks found!');
            }

            if (this.streams.size > 0) {
                this.logger.debug(`Starting own streams => ${[...this.streams.values()].map(x => `${x.name.toUpperCase()} ${x.frequency / 1000}s interval`).join(' | ')}`)
            }
            for (const s of this.streams.values()) {
                s.startInterval();
            }
            this.startedAt = dayjs();
        }

        this.logger.info('Event polling STARTED');
        this.eventsState = {
            state: RUNNING,
            causedBy
        }
        if(!suppressNotification) {
            this.notificationManager.handle('runStateChanged', 'Events Polling Started', reason, causedBy)
        }
    }

    pauseEvents(causedBy: Invokee = 'system', options?: ManagerStateChangeOption) {
        const {reason, suppressNotification = false} = options || {};
        if(this.eventsState.state !== RUNNING) {
            this.logger.warn('Events must be in RUNNING state in order to be paused.');
        } else {
            this.eventsState = {
                state: PAUSED,
                causedBy
            };
            for(const s of this.streams.values()) {
                s.end();
            }
            if(causedBy === USER) {
                this.logger.info('Event polling is PAUSED. (Note: To change polling behavior you must first STOP event polling)')
            } else {
                this.logger.info('Event polling is PAUSED.');
            }
            if(!suppressNotification) {
                this.notificationManager.handle('runStateChanged', 'Events Polling Paused', reason, causedBy)
            }
        }
    }

    stopEvents(causedBy: Invokee = 'system', options?: ManagerStateChangeOption) {
        const {reason, suppressNotification = false} = options || {};
        if(this.eventsState.state !== STOPPED) {
            for (const s of this.streams.values()) {
                s.end();
            }
            this.streams = new Map();
            this.startedAt = undefined;
            this.logger.info(`Events STOPPED by ${causedBy}`);
            this.eventsState = {
                state: STOPPED,
                causedBy
            }
            this.logger.info('Note: Polling behavior will be re-built from configuration when next started');
            if(!suppressNotification) {
                this.notificationManager.handle('runStateChanged', 'Events Polling Stopped', reason, causedBy)
            }
        } else if(causedBy !== this.eventsState.causedBy) {
            this.logger.info(`Events STOPPED by ${causedBy}`);
            this.logger.info('Note: Polling behavior will be re-built from configuration when next started');
            this.eventsState.causedBy = causedBy;
        } else {
            this.logger.info('Events already STOPPED');
        }
    }

    async start(causedBy: Invokee = 'system', options?: ManagerStateChangeOption) {
        const {reason, suppressNotification = false} = options || {};
        if(!this.validConfigLoaded) {
            this.logger.warn('Cannot put bot in RUNNING state while manager has an invalid configuration');
            return;
        }
        await this.startEvents(causedBy, {suppressNotification: true});
        this.startQueue(causedBy, {suppressNotification: true});
        this.botState = {
            state: RUNNING,
            causedBy
        }
        if(!suppressNotification) {
            this.notificationManager.handle('runStateChanged', 'Bot Started', reason, causedBy)
        }
    }

    async stop(causedBy: Invokee = 'system', options?: ManagerStateChangeOption) {
        const {reason, suppressNotification = false} = options || {};
        this.stopEvents(causedBy, {suppressNotification: true});
        await this.stopQueue(causedBy, {suppressNotification: true});
        this.botState = {
            state: STOPPED,
            causedBy
        }
        if(!suppressNotification) {
            this.notificationManager.handle('runStateChanged', 'Bot Stopped', reason, causedBy)
        }
    }
}<|MERGE_RESOLUTION|>--- conflicted
+++ resolved
@@ -25,15 +25,9 @@
     ActionedEvent,
     ActionResult, CheckResult, CheckSummary,
     DEFAULT_POLLING_INTERVAL,
-<<<<<<< HEAD
-    DEFAULT_POLLING_LIMIT, FilterCriteriaDefaults, Invokee,
+    DEFAULT_POLLING_LIMIT, FilterCriteriaDefaults, Invokee, LogInfo,
     ManagerOptions, ManagerStateChangeOption, ManagerStats, NotificationEventPayload, PAUSED,
     PollingOptionsStrong, PollOn, PostBehavior, PostBehaviorTypes, RUNNING, RunResult, RunState, STOPPED, SYSTEM, USER
-=======
-    DEFAULT_POLLING_LIMIT, FilterCriteriaDefaults, Invokee, LogInfo,
-    ManagerOptions, ManagerStateChangeOption, ManagerStats, PAUSED,
-    PollingOptionsStrong, PollOn, RUNNING, RunState, STOPPED, SYSTEM, USER
->>>>>>> 88bafbc1
 } from "../Common/interfaces";
 import Submission from "snoowrap/dist/objects/Submission";
 import {activityIsRemoved, itemContentPeek} from "../Utils/SnoowrapUtils";

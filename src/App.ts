--- conflicted
+++ resolved
@@ -1,11 +1,7 @@
 import winston, {Logger} from "winston";
 import dayjs, {Dayjs} from "dayjs";
 import {getLogger} from "./Utils/loggerFactory";
-<<<<<<< HEAD
-import {DatabaseConfig, DatabaseMigrationOptions, Invokee, OperatorConfig} from "./Common/interfaces";
-=======
-import {Invokee, OperatorConfig, OperatorConfigWithFileContext, OperatorFileConfig} from "./Common/interfaces";
->>>>>>> 935d9836
+import {DatabaseConfig, DatabaseMigrationOptions, Invokee, OperatorConfig, OperatorConfigWithFileContext, OperatorFileConfig} from "./Common/interfaces";
 import Bot from "./Bot";
 import LoggedError from "./Utils/LoggedError";
 import {mergeArr, sleep} from "./util";
@@ -40,15 +36,11 @@
             bots = [],
         } = config;
 
-<<<<<<< HEAD
-        this.config = config;
-=======
         const {fileConfig, ...rest} = config;
 
         this.config = rest;
         this.fileConfig = fileConfig;
 
->>>>>>> 935d9836
         this.logger = getLogger(config.logging);
         this.dbLogger = this.logger.child({leaf: 'Database'}, mergeArr);
         this.database = database;
